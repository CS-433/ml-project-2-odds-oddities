{
 "cells": [
  {
   "cell_type": "markdown",
   "id": "44e77324caeb7103",
   "metadata": {
    "collapsed": false,
    "id": "44e77324caeb7103"
   },
   "source": [
    "# Ensembling\n",
    "\n",
    "The aim of this notebook is to test whether ensembling the neural networks will give better result than simply using one or another. For this purpose 3 encoder-decoder architectures were chosen keeping in mind that the best results are usually produced by diverse range of architectures:\n",
    "\n",
    "- [Inception](https://arxiv.org/abs/1409.4842) & [Unet++](https://arxiv.org/pdf/1807.10165.pdf)\n",
    "- [SegFormer](https://arxiv.org/pdf/2105.15203.pdf) & [Unet](https://arxiv.org/abs/1505.04597)\n",
    "- [EfficientNet](https://arxiv.org/abs/1905.11946) & [Unet++](https://arxiv.org/pdf/1807.10165.pdf)"
   ]
  },
  {
   "cell_type": "markdown",
   "id": "5c3bd0b296096edc",
   "metadata": {
    "collapsed": false,
    "id": "5c3bd0b296096edc"
   },
   "source": [
    "## Google Colab\n",
    "\n",
    "The following two cells will only be necessary in Google Colab. To avoid problems with imports, they are included in the notebook."
   ]
  },
  {
   "cell_type": "code",
   "execution_count": 2,
   "id": "6b9c7561c0988e12",
   "metadata": {
    "collapsed": false,
    "ExecuteTime": {
     "end_time": "2023-12-12T09:09:34.533290Z",
     "start_time": "2023-12-12T09:09:34.528131Z"
    }
   },
   "outputs": [],
   "source": [
    "import sys\n",
    "\n",
<<<<<<< HEAD
    "from scripts.inference import Ensembler\n",
=======
    "from scripts.plotting import plot_cv_per_epoch\n",
>>>>>>> 19c8ec8d
    "\n",
    "IN_COLAB = 'google.colab' in sys.modules\n",
    "\n",
    "if IN_COLAB:\n",
    "    # noinspection PyUnresolvedReferences\n",
    "    from google.colab import drive\n",
    "\n",
    "    drive.mount('/content/drive')"
   ]
  },
  {
   "cell_type": "code",
   "execution_count": 3,
   "id": "6ca28bc5245f155c",
   "metadata": {
    "collapsed": false,
    "ExecuteTime": {
     "end_time": "2023-12-12T09:09:35.133139Z",
     "start_time": "2023-12-12T09:09:35.127364Z"
    }
   },
   "outputs": [],
   "source": [
    "import os\n",
    "import glob\n",
    "\n",
    "# let's keep this cell at the beginning for every notebook\n",
    "# for more convenient training in Google Colab\n",
    "def get_root_path(filename: str) -> str:\n",
    "    \"\"\"Get root path based on notebook's name.\"\"\"\n",
    "    filepath = glob.glob(os.getcwd() + '/**/' + filename, recursive=True)[0]\n",
    "    return os.path.dirname(os.path.dirname(filepath))\n",
    "\n",
    "ROOT_PATH = get_root_path('ensembling.ipynb')\n",
    "sys.path.append(ROOT_PATH)\n",
    "\n",
    "# go to the drive directory\n",
    "os.chdir(ROOT_PATH) if IN_COLAB else None"
   ]
  },
  {
   "cell_type": "markdown",
   "id": "d624e0026c589fad",
   "metadata": {
    "collapsed": false
   },
   "source": [
    "## Imports"
   ]
  },
  {
   "cell_type": "code",
   "execution_count": 49,
   "id": "661a28fbc323f84c",
   "metadata": {
    "collapsed": false,
    "ExecuteTime": {
     "end_time": "2023-12-12T09:24:57.199636Z",
     "start_time": "2023-12-12T09:24:57.185713Z"
    }
   },
   "outputs": [],
   "source": [
    "import os\n",
    "import cv2\n",
    "import torch\n",
    "\n",
    "import numpy as np\n",
    "import albumentations as A\n",
    "import segmentation_models_pytorch as smp\n",
    "\n",
    "from sklearn.model_selection import KFold\n",
    "from scripts.evaluation import EvaluationMonitor\n",
    "from scripts.preprocessing import RoadDataset, split_data\n",
    "from scripts.training import setup_seed, valid_epoch, train_epoch\n",
    "from torch.utils.data import DataLoader, SubsetRandomSampler\n",
    "from torch.optim.lr_scheduler import CosineAnnealingLR"
   ]
  },
  {
   "cell_type": "code",
   "execution_count": 5,
   "id": "fa5d6575c4861306",
   "metadata": {
    "collapsed": false,
    "ExecuteTime": {
     "end_time": "2023-12-12T09:09:38.340285Z",
     "start_time": "2023-12-12T09:09:38.334021Z"
    }
   },
   "outputs": [],
   "source": [
    "# hacky way for avoid problems with SSL when downloading some of the models\n",
    "import ssl\n",
    "ssl._create_default_https_context = ssl._create_unverified_context"
   ]
  },
  {
   "cell_type": "code",
   "execution_count": 6,
   "id": "4db7d71f1c441221",
   "metadata": {
    "collapsed": false,
    "ExecuteTime": {
     "end_time": "2023-12-12T09:09:38.342207Z",
     "start_time": "2023-12-12T09:09:38.337993Z"
    }
   },
   "outputs": [],
   "source": [
    "# setup seed for every possible way (numpy, Python, random, torch)\n",
    "SEED = 16\n",
    "setup_seed(SEED)"
   ]
  },
  {
   "cell_type": "markdown",
   "id": "cc8cd208897a9308",
   "metadata": {
    "collapsed": false,
    "id": "cc8cd208897a9308"
   },
   "source": [
    "## Data\n",
    "\n",
    "Specify the data directory and transformations. Notice that the data must first be downloaded using bash script (see README)."
   ]
  },
  {
   "cell_type": "code",
   "execution_count": 6,
   "id": "1c4f4dda06504ef5",
   "metadata": {
    "ExecuteTime": {
     "end_time": "2023-12-11T17:29:59.509876Z",
     "start_time": "2023-12-11T17:29:59.503261Z"
    },
    "executionInfo": {
     "elapsed": 443,
     "status": "ok",
     "timestamp": 1700508609231,
     "user": {
      "displayName": "Jan Kokla",
      "userId": "12594254134589162600"
     },
     "user_tz": -60
    },
    "id": "1c4f4dda06504ef5"
   },
   "outputs": [],
   "source": [
    "# specify train directory\n",
    "train_directory = os.path.join(ROOT_PATH, 'data', 'raw', 'train')"
   ]
  },
  {
   "cell_type": "code",
   "execution_count": 7,
   "id": "e5dfbbf47dcd0846",
   "metadata": {
    "ExecuteTime": {
     "end_time": "2023-12-11T17:30:00.755670Z",
     "start_time": "2023-12-11T17:29:59.510629Z"
    },
    "executionInfo": {
     "elapsed": 66794,
     "status": "ok",
     "timestamp": 1700508678052,
     "user": {
      "displayName": "Jan Kokla",
      "userId": "12594254134589162600"
     },
     "user_tz": -60
    },
    "id": "e5dfbbf47dcd0846"
   },
   "outputs": [],
   "source": [
    "# image paths so that all the images are used for train dataset (no test set for cv due to small training set)\n",
    "image_path_train, _, mask_path_train, _ = split_data(train_directory, test_size=0)\n",
    "\n",
    "# create train Dataset without transformations for now\n",
    "train_dataset = RoadDataset(image_path_train, mask_path_train)"
   ]
  },
  {
   "cell_type": "code",
   "execution_count": 8,
   "id": "b8db531ec43bc422",
   "metadata": {
    "ExecuteTime": {
     "end_time": "2023-12-11T17:30:00.764183Z",
     "start_time": "2023-12-11T17:30:00.756334Z"
    },
    "executionInfo": {
     "elapsed": 330,
     "status": "ok",
     "timestamp": 1700508685005,
     "user": {
      "displayName": "Jan Kokla",
      "userId": "12594254134589162600"
     },
     "user_tz": -60
    },
    "id": "b8db531ec43bc422"
   },
   "outputs": [],
   "source": [
    "# define transformations\n",
    "train_tf = A.Compose([\n",
    "    A.Resize(height=608, width=608, always_apply=True),\n",
    "    A.Rotate(p=0.5, limit=180, border_mode=cv2.BORDER_CONSTANT, rotate_method=\"ellipse\"),\n",
    "    A.RandomBrightnessContrast(p=0.5)\n",
    "])\n",
    "\n",
    "valid_tf = A.Compose([A.Resize(height=608, width=608, always_apply=True)])"
   ]
  },
  {
   "cell_type": "markdown",
   "id": "86ca6d59a354e03a",
   "metadata": {
    "collapsed": false,
    "id": "86ca6d59a354e03a"
   },
   "source": [
    "## Hyperparameters\n",
    "\n",
    "Specify hyperparameters for the experiments. As the aim of this notebook is to see if ensembling shows better results than using models alone, we can confine with 50 epochs. We will simply compare ensembling with separate models epoch-by-epoch. "
   ]
  },
  {
   "cell_type": "code",
   "execution_count": 9,
   "id": "a6bb08833d345ec0",
   "metadata": {
    "ExecuteTime": {
     "end_time": "2023-12-11T17:30:00.772768Z",
     "start_time": "2023-12-11T17:30:00.762793Z"
    },
    "executionInfo": {
     "elapsed": 761,
     "status": "ok",
     "timestamp": 1700508695367,
     "user": {
      "displayName": "Jan Kokla",
      "userId": "12594254134589162600"
     },
     "user_tz": -60
    },
    "id": "a6bb08833d345ec0"
   },
   "outputs": [],
   "source": [
    "ENCODER_WEIGHTS = 'imagenet'\n",
    "BATCH_SIZE = 4\n",
    "K_FOLD = 3\n",
    "N_CPU = os.cpu_count()\n",
    "N_EPOCHS = 50\n",
    "DEVICE = 'cuda' if torch.cuda.is_available() else 'cpu'"
   ]
  },
  {
   "cell_type": "markdown",
   "id": "51e794b627f2d1ed",
   "metadata": {
    "collapsed": false
   },
   "source": [
    "## Encode-Decoder Combinations\n",
    "\n",
    "As mentioned before, we picked diverse range of models that include one with quite limited number of parameters (EfficientNet), one with the best performance in the earlier benchmarks (Inception) and one with Transformer architecture (SegFold)."
   ]
  },
  {
   "cell_type": "code",
   "execution_count": 10,
   "id": "87806847173ab4ed",
   "metadata": {
    "ExecuteTime": {
     "end_time": "2023-12-11T17:30:00.773136Z",
     "start_time": "2023-12-11T17:30:00.767937Z"
    },
    "collapsed": false
   },
   "outputs": [],
   "source": [
    "encoder_decoder = [\n",
    "    ('inceptionv4', 'UnetPlusPlus'),\n",
    "    ('mit_b2', 'Unet'),\n",
    "    ('efficientnet-b4', 'UnetPlusPlus')\n",
    "]"
   ]
  },
  {
   "cell_type": "code",
   "execution_count": null,
   "outputs": [],
   "source": [],
   "metadata": {
    "collapsed": false
   },
   "id": "182aefebf51822c1"
  },
  {
   "cell_type": "markdown",
   "id": "64a4294fcf3a7200",
   "metadata": {
    "collapsed": false,
    "id": "64a4294fcf3a7200"
   },
   "source": [
    "## Cross-Validation\n",
    "\n",
    "Cross-validation will this time be a little different since we want to use the same images with the same transformations for all models. Thus, the encapsulation follows the logic fold -> epoch -> model. "
   ]
  },
  {
   "cell_type": "code",
   "execution_count": 10,
   "id": "4147156d1bd303a8",
   "metadata": {
    "collapsed": false,
    "ExecuteTime": {
     "end_time": "2023-12-12T09:10:09.006970Z",
     "start_time": "2023-12-12T09:10:08.997542Z"
    }
   },
   "outputs": [],
   "source": [
    "# specify the object to save the training and validation results\n",
    "eval_monitor = EvaluationMonitor(os.path.join(ROOT_PATH, 'data', 'results', 'ensembling'))"
   ]
  },
  {
   "cell_type": "code",
   "execution_count": null,
   "id": "initial_id",
   "metadata": {
    "collapsed": false
   },
   "outputs": [],
   "source": [
    "k_fold = KFold(n_splits=K_FOLD, shuffle=True, random_state=SEED)\n",
    "\n",
    "# Get training and validation indices\n",
    "for fold, (train_idx, val_idx) in enumerate(k_fold.split(train_dataset)):\n",
    "\n",
    "    # Create training and validation loaders by providing current K-Fold train/validation indices to Sampler\n",
    "    train_loader = DataLoader(\n",
    "        train_dataset.set_tf(train_tf), sampler=SubsetRandomSampler(train_idx), batch_size=BATCH_SIZE\n",
    "    )\n",
    "\n",
    "    valid_loader = DataLoader(\n",
    "        train_dataset.set_tf(valid_tf), sampler=SubsetRandomSampler(val_idx), batch_size=BATCH_SIZE\n",
    "    )\n",
    "    \n",
    "    # specify models, scheduler, criterion and optimizer\n",
    "    models = [\n",
    "        smp.create_model(\n",
    "            decoder, encoder_name=encoder, encoder_weights=ENCODER_WEIGHTS\n",
    "        ).to(DEVICE) for encoder, decoder in encoder_decoder\n",
    "    ]\n",
    "\n",
    "    optimizers = [torch.optim.Adam(model_.parameters(), lr=0.0005) for model_ in models]\n",
    "    t_max = (len(train_loader.dataset) * N_EPOCHS) // train_loader.batch_size\n",
    "    schedulers = [CosineAnnealingLR(optimizer_, T_max=t_max, ) for optimizer_ in optimizers]\n",
    "    criterion_ = smp.losses.DiceLoss(smp.losses.BINARY_MODE, from_logits=True)\n",
    "\n",
    "    zipped_values = [encoder_decoder, models, optimizers, schedulers]\n",
    "\n",
    "    for i in range(N_EPOCHS):\n",
    "\n",
    "        ensembler = Ensembler()\n",
    "\n",
    "        # since we want to have the same transformations for every model\n",
    "        train_data = [(image, mask) for image, mask in train_loader]\n",
    "        valid_data = [(image, mask) for image, mask in valid_loader]\n",
    "\n",
    "        for (enc, dec), model_, opt_, sched_ in zip(*zipped_values):\n",
    "            ensembler.set_model(enc, dec)\n",
    "\n",
    "            _, train_f1 = train_epoch(\n",
    "                model_, train_data, criterion_, opt_, sched_, i + 1, ensembler=ensembler\n",
    "            )\n",
    "            _, valid_f1 = valid_epoch(\n",
    "                model_, valid_data, criterion_, i + 1, ensembler=ensembler\n",
    "            )\n",
    "\n",
    "            eval_monitor.update_metrics_by_fold(\n",
    "                setup='+'.join([enc, dec]),\n",
    "                fold=fold,\n",
    "                training_f1=train_f1,\n",
    "                validation_f1=valid_f1\n",
    "            )\n",
    "\n",
    "        # log the results of meta learner\n",
    "        eval_monitor.update_metrics_by_fold(\n",
    "            setup='ensembling',\n",
    "            fold=fold,\n",
    "            training_f1=ensembler.get_f1('training'),\n",
    "            validation_f1=ensembler.get_f1('validation')\n",
    "        )\n",
    "\n",
    "    eval_monitor.update_jsons()"
   ]
  },
  {
   "cell_type": "markdown",
   "id": "fd70cdcdc704f9da",
   "metadata": {
    "collapsed": false
   },
   "source": [
    "## Ensembling\n",
    "\n",
    "CV was run on colab, the results saved to JSON, and now we can compare the results."
   ]
  },
  {
   "cell_type": "code",
   "execution_count": 52,
   "id": "8eea3e5a5af45f76",
   "metadata": {
    "collapsed": false,
    "ExecuteTime": {
     "end_time": "2023-12-12T09:25:17.328541Z",
     "start_time": "2023-12-12T09:25:17.111040Z"
    }
   },
   "outputs": [
    {
     "data": {
      "text/plain": "<Figure size 640x480 with 0 Axes>"
     },
     "metadata": {},
     "output_type": "display_data"
    },
    {
     "data": {
      "text/plain": "<Figure size 640x440 with 1 Axes>",
      "image/png": "iVBORw0KGgoAAAANSUhEUgAAAnYAAAGuCAYAAAAd0UsmAAAAOXRFWHRTb2Z0d2FyZQBNYXRwbG90bGliIHZlcnNpb24zLjUuMiwgaHR0cHM6Ly9tYXRwbG90bGliLm9yZy8qNh9FAAAACXBIWXMAAA9hAAAPYQGoP6dpAADs5ElEQVR4nOydd3hb5dmH76MtWbIk750FBMJO2KOsBAplFZJAW6CTBGihfG1ZpQO6aFI6aGlLGB10MBL2KJCwN0nMnkmc2HG8h/aWzvfHKykesi3Zsi3J574uXVpn/c57fPT4eZ8hybIso6CgoKCgoKCgkPeopvsAFBQUFBQUFBQUsoNi2CkoKCgoKCgoFAiKYaegoKCgoKCgUCAohp2CgoKCgoKCQoGgGHYKCgoKCgoKCgWCYtgpKCgoKCgoKBQIimGnoKCgoKCgoFAgKIadgoKCgoKCgkKBoJnuAygUYrEYbW1tWCwWJEma7sNRUFBQUFBQKBBkWcbtdlNTU4NKNbpPTjHsskRbWxv19fXTfRgKCgoKCgoKBcrOnTupq6sbdRnFsMsSFosFECe9uLh40vbT0tJCQ0PDpG0/15hJemeSVlD0FjIzSSsoegudXNDrcrmor69P2hqjISm9YrODy+XCarXidDon1bALhULodLpJ236uMZP0ziStoOgtZGaSVlD0Fjq5oDcTG0NJnsgz+vv7p/sQppSZpHcmaQVFbyEzk7SCorfQyTe9imGXZwQCgek+hCllJumdSVpB0VvIzCStoOgtdPJNr2LY5RlarXa6D2FKmUl6Z5JWUPQWMjNJKyh6C51806vE2GWJqYqxi8ViY6Y6FxIzSe9M0gqK3kJmJmkFRW+hkwt6lRi7Ambnzp3TfQhTykzSO5O0gqK3kJlJWkHRW+jkm17FsFNQUFBQUFBQKBAUwy7PmMxp3lxkJumdSVpB0VvIzCStoOgtdPJNr2LY5Rn5FsQ5UWaS3pmkFRS9hcxM0gqK3kIn3/Qqhl2e0dvbO92HMKXMJL0zSSsoeguZmaQVFL2FTr7pVQw7BQUFBQUFBYUCQTHs8oyqqqrpPoQpZSbpnUlaQdFbyMwkraDoLXTyTa9i2OUZLpdrug9hSplJemeSVlD0FjIzSSsoegudtPVGIpN7IGmime4DUMgMn8833YcwpcwkvTNJKyh6C5mZpBUUvYXOML2yDG1t0NgoHps3i+fzz4ebb56egxyAYtjlGWq1eroPYUqZSXpnklZQ9BYyM0kr5LhepxM8HqisBE12fvJzWm+2kWV0u3bBpk27DbnGRujqGr5sY+PUH18KlJZiWWKqWoopKCgoKCiMSF8fvPwyvPgivPACvPOO8DBJkjDuamp2P6qrB7/fc0+wWKZbQeb098Mnn8DHH8OWLRCLgckkHkVFqZ+NRnC7oadn8KO7e/D7zk6x3FDUaliwABYu3P048MBJO3+Z2BiKxy7PaG5uZtasWdN9GFPGTNI7k7SCoreQmUlaYZr19vTASy8JQ+7FF+G994QhNxC1GqJR6OgQj5E8SzodLFkCX/winHkmlJenXCyrekMhCARApRIPSRr8nHgty9DaKoy3hBH3ySfi0dmZnWMZAVmnQ9p//8FG3P77C+MwB1EMOwUFBQUFhXxAlmHrVnjjDXj9deGZ++CD4cvtvTccdxwcfzx87nNQVSU8UW1tIz9aW8X04hNPiIdKBcceC+ecIwy9+vqJHbvLtdsgSzw++giamoSHbaLU1cE++8D8+aDXg9cLPt/Izz6f8K6Vle1+lJcPfh//rEWlYtaee078GKcIxbDLMyz56CafADNJ70zSCoreQiZntXo88POfC8/W974Hy5YJb9AEmTS9Tie89ZYw5BKPvr7hy+27rzDkjjtutyE3lMpK8Tj44JH39/HH8OCD4tHYuNsL+N3vwiGHCCPvnHOwlJUJA8ntFufU7R7+2u2G7dt3G3G7dk38fGg0Yrp4772FEbfPPuL1/PmTOoVsSXXOcxglxi5LTFWMnc/nw2QyTdr2c42ZpHcmaQVFbyGTc1plGR5+GK64QnimEhx3HNxyi4iNmgBZ0yvL8L//wQMPCCPu44+HT6vq9cLIOuIIOPJIYciNMGU6IXbsEOfswQfhlVcGHYcsSUjjMR2qqnYbZAMfdrvYfiy2+znV65ISmIb2XrlwPWdiYyiGXZaYKsNOiV0pXGaSVlD0FjJpaX39dXjoIfjWt2CvvSbvYHbsgMsvh8cfF+/nzBHxY2vW7I7tuvhi+MUvxNTbOMjK2H72mfCMPfXU4M/nzRNGXOJxwAEiFm4q6eyERx8V47VhA4TD4nNJArNZPCwW8Ui8NpuhtlYkGCQ8a3b71B53lsiFv10leUJBQUFBITfp64Nrr4U77hDv//xn+P3vhXGVhWnRJKEQ/O538LOfgd8vPD1XXQXXXy+yIv/v/+Dqq+H++4WRd999cMMNcNll6XmFWlth/Xp45hkqOjqEgbp0qfCoZYLHA7/8Jfz2t8Jg0ulg5UqRxHD44VBRkXK1qCwTA7RZOmed70E0DNULUwxDZaUYn4svBo+HnR9/TP0++4jzqCrsPgeRAMhZCAGcShSPXZaYKo9dIBDAYDBM2vZzjZmkdyZpBUVvIZNSqyzD3XfDD34gMjlBeOo++0y8PvNMuPPO7EwrvvQSXHqpCM4HMeX6178Kz9FQEjFk774r3u+zD/zhD3DyyYOX83rFdp95RjwS2x5IRQWsWAGXXCK8VaMhy8Ko/P73d8efnXqqmBoeI1D/7UCA67q66ItGOcdi4QKrlbpxTlHKMXj5V/D8TwAZqg6GQ78N+38JtCPMPubStSzL4GyGtk3i0f0hVC2EI/8PDLbxb9fZAs/9CN77N5jKZfb6gsRep8PcJaCfhhBSZSp2Gpgqw66np4eycU4X5CMzSe9M0gqK3kJmmNaPPhKesBdfFO/33VcYWkcfLbx1P/yh8LBVVsLf/y4MnPHQ3S28cP/4h3hfXi48YRdcMLo3MBoVRuX110Nvr/jszDNFTN6mTcKQe+UVcYwJVCo47DA4+WS8wSBF//73bgNNrRaJBt/5jsgsHbrvDz4Q08MvvCDez5kjDLrTTx/1OCOyzG39/axxOBjoRFIBJ5pMXGSzsVCvR0rTi+frgYcuhK3x2V+VFmLxWVaDHQ76OhxyCZQOsTOn61qWZXDv2m3EJR7+3uHLGmxw5Pfh8O9mZogFnPDKTfDGHyAaHP69Sguzj4e9ThcP+9xxismQgjDsVq9eTW9vL6WlpWzbto0lS5awdOnScW0DwOFwsGjRIlasWDFsuSVLlrBw4ULOO+88Fi5cSFNTE2vWrMHhcLBmzZq09qXE2E0OM0nvTNIKit5CJqnV5xOxa7/5jeijaTTCT38qpkEHxom9+y58+cu7vWDf+Q6sXp1enTBZFhmcDz0kjMVEBuPKlfCrX4mA+3Tp74cbb4RbbxXG3lBmzYJTThHevBNPTMaMNTc3M6umBh55BP70J+HZS3DAAULPV74iplpvuEEsE42CwSCM2quuEq9HoTkc5tquLt4LCmvjDLOZk4uKuMfl4jW/P7ncvno9FxUXc7LZjG4UA6/1DVi7HFw7QWOEL/wF9joD3v4bbPorOLbvXnbeKXDoZbDnF0ClnvprOeCE/30Htq0Hb4qSdSotVB4ANYdAyZ7wzt+F5w7AWArHXCuOfyQPJEA0BBv/Ci/9fLehOOs4OOkm2LWjE+fGSj57DPq2Dl6vbJ/dRl79UaCapAC3vDfsVq5cybx587j66quTny1ZsoRly5alNMxG2sY111zD3Lm7zenbb7+dzZs3DzPWFi1aROOQgo2LFy9m/fr1aR/zVBl2O3fupH6i9YTyiJmkdyZpBUVvXhKJCG/UGB6hnTt3Uv/ee8Kg2bFDfHjGGfDHP8Ls2alX8vtF7N0f/yjeL1gA//kPHHRQ6uN45RVhzD38MLS0JL+SDzwQ6bbbRKLBePnoI2FsbdwotnPyyeKx554ptQ8b2/feE7GD//qX0AVgswljNtGK6pxzhDdxpPOR0CPLPOR286veXvyyjEWl4idlZZxmNieX2RoKcbfTyWMeD6H4T3qFWs2Xi4tZVlyMbUALMFmGt/4Ez/xAeOdK94Jl66By/wH7jAkv3sY/w5b/AXErwTpLePAqT93FngeOMdWcJWIR+O/psO1p8V5SQ8V+wohLPCr2B82A0MZYFD68H168AXrjM/3mKjjmh7BoxeBlZRk+WgfPXgf928RnZfvA4lXCWJOkwePb+xl89rh4NL8E8gD7v+FY+PoAmz6b5LVh19jYyKJFixh6WCN9nooNGzawfv16Vq1aNey7RYsW8eyzz2Kz2ZKfLVu2jEMPPZSNGzcyd+5clixZwuLFizM6bqWlmIKCQsESDIppyj/9SRhVxcXDH1br7teffQaPPSbWra8X6511Vnr7evpp+NrXRIcErVZ43b73PXEM69cLY+6xx3ZPmQIho5EXjzuOZ045hc4vfpGf19QwaxrKYgyjv19MLf/5z6IQL4iaa3/84/AYvhQ4olF+2t3NhngT+kMNBn5VUUHNCD1f+6JR7ne5uMfloifucTRIEmdZLHzdaqXCr+XRb8FHa8Xy+y6HM+4A/Sg/Wf1NsOk2ePsu8MedocZSOOc/sMcp6Z2GifDUlfDmLcKruHwdzD4BtGk2fIhFRIzcizeCY4f4rLgOPvdjMc28601h4O56U3xXVAkn/AwO/kZ6nreAA7Y+DVsehy1PwiGXwom/GIfINMhrw27lypVs2rSJzZs3D/tOkiTWrl075pTs6tWr2bhxI2vXrh323bJly7juuutYuHDhoH2mO+U6ElNl2LW0tNDQ0DBp2881ZpLemaQVFL3D8Hhg1Srh2Tn+eOGpyoVm6x98IKYR33svs/XUamGQ/eQnovRFJnR3iwzMRx4R7xcsgOZmkcAQJ2i388rixTy0eDGvHXMMQYMBDRABjJLE90pKOL+4GFU2M20H4InFeMvv53W/nx63m5U1New9UkZsLCYM1o4OcS7TKFfyms/H9d3ddEWjaIDLS0r4utWKOg09IVnmfx4PdzudfBKPC1TJMO95M3N/Y8O+XcfJv4XDvpN+InLYDx/eB6/dHJ/mlOD4G+BzPwJpkhJjN98Bj8cn6ZathQWZRWMliYbg7b+LaVZ3PAzSVCZiDAG0RXDUVXDU90GX4lJN514Vi0LEn3r9bJDX5U42bNgwyOgaiM1mY/369WMadnPnzuWaa67h9ttvHzZ129jYOOL284Ecs8MnnZmkdyZphWnQGw4Lz4laDcuXi0D9KWRUveGwKJXx9NO7P7NaRfHZE04Qht4BB4xu6AWDYgrx3Xd3P5qaxPo//OGYmZbDiMWEZ+naa8W2y8pEiZLDDxftoRIPp3Pwe5cLV38/xVdcIfppjofycuGZu+sukbEaj70L19XR+PnP87cTTuD1Qw4hqtFglCTOMJs5v7iYYpWKH3V381YgwC97e9ng9fKL8nJqsuC9i8gyHwSDvBY35t4LBIgM+H79rl2cbjZzud1O7dD9qVRpJ4QEYzH+0N/P3U4nAHO0WlZXVLAggzIquriX7kyzmY2BAL//0MF7JX62nOhhy4kejgyaMM6xIUnpZ7ZqjXDQ12C/82HtN9x8do+FF34qYvW++C8wlaa9qbTY8SI8eZl4ffyN4zfqANQ6OGQlHPRV2Hy7yAL2dgqD9OBvCQPVUj3y+uncq1TqyTPqMiXnPHaSJLFixYqUHrR58+Zhs9lSevNSLdvU1MTixYuTnruLL754mLcOdnvsGhsb2bRpE4ccckjGxt9UeewSCSUzhZmkdyZphSnW29oK558Pr74q3qvVYirswgvFFOEUVJUfUa8si6nHu+8Wx3HccSJ+zO0evJzdLgy944+HY44RU5Hvvis8ae++K/pwRiLDtw/CsPjSl8R0aqqSH0PZtUsc04YN4v1ppwkjK1Wrqky0joPQtm188sQT3L/nnjy0115JF9NcrZbzi4s502LBMqCWWkyWucfl4nd9fQRkmSJJ4trSUr5osaSdLZqgJRwWhpzPx5uBAO4hPU0bNBqOMpno9vt5Nl60Vwt8yWplpc02KLZtLHaEQjzi8fCo201HfBr1vOJiriopwZiiVpynA9rfhpAHQu74sweC7sGfeTpg56vQt1+Q1p86+HShNxEyx+EGAyvsdg43GDI6N729vex8rJQnLhV13qyzYPkDULMo7U2MSn8T3HGYSGLY9zw49570PIsRWaYvGsWmVo+aOBLywicPifi8sr3H3m4u3JvzdirW4XBgt9tHNOwWLVqEw+Fg27ZtaW1r2bJlbIjfmBYuXDgsti7BsmXLBsXWbdiwgWuuuYa1a9cOSr4Yjaky7Px+P8Z0MsUKhJmkdyZphSnU+8wzYvqrp0d4webPF/03E1gscO65wsg7/vhJK7g6ot7rroNf/1oYm48+KoyoSATeeQeef16UxHj55eGGXirsdtEe64ADxHNlpcgUfeIJ8b0kCW/lj34E++2Xehvr1olabP39Iiv1t78Vddky+OHPxth2RyLc73Jxn9tNb9zQ0QAnFRVxfnExh45hjDSHw/ywq4t34lmknzMaubG8nIoR4tNkWaYlEmGj38+mQIBNgQDtQwzlYpWKI4xGjoo/Ep45v99Pk0rF7/r6eCOeLGGWJL5ls3GB1ZrSMANwRaM85fXyiNudPE6AUrWan5WVcXxR0bB1omF4/bfw4s/E1F86SCo4/mdw7HWwPRLiLoeDxz2epMdxf72ei202TjCZ0pq6Toxvx7tw/7ki6UCtg1NvhYXfmlid6aAL7joSuj8ShtfXXhLewogs0xWN0hmJ0BmJ0JF4DPisOxolBugliQP0ehYaDCwyGDjQYMCc4d+1NxajKRRiVyRCbSzGfuP4xyCbKIZdnNtvv53169ezbt06AJYuXZoy7i7VlO3q1atZs2bNiPsKBoMEB/whulwu6uvrlXInWWYm6Z1JWmEMvdEobN4Mzz4LRUVw0UUi9iwTolHRdeDnPxdesYMPhrVrRYumzz6Df/9bPLYPqOtQVydqnl14oYjryiIp9d56q6hnBsTu/BvvyF+n/mgoH+pUi0RESY8XXhCPN98U05UDjbgDDxTHn+rHZ/NmUXbk4Yd3f3bOOcLASzSFd7nEtGeiBtyiRSIrdf787GhNkw+DQf7tdPLkAMOjQq1meXExSy0WykcwzFIRlWXudjq5pa+PMMIwu76sjC/EDaamcJhNgUDSmOseUuJEAxxsMHBk3JBboNenjHFL6JVlmdf8fn7X15eMbatQq/m23c7ZFgsaSSIiy7zu9/OI282zPl8yi1UFHGM0cpbFwgkmE/oUhsjO1+DxldD1gXhfupfI9tSZQWcZ8mwW9dt0ZlF0uHLIrHhbOMw/nE7Wud0E48ewt07HT8vKOGCs0isDxjfggIe/Cp8+Kr476Gtw2p9HLy0yErEo3HumSEQwzo5x2EtBPjKL8Xk3GEwe52hIJJN4k6gQ2hYaDMlH4jrqi0ZpCoVoCofZFn9uCoWSXtME1RoNx5lMHG8ycZjBkHJ8JpO8Nexg7KlYIC3DbsmSJaxcuZKlS5fS1NTEypUr2bBhA3PnzmXz5s0pPXcDSWThjpSsccMNN3DjjTcO+/z999/HYrFQV1dHZ2cn4XAYvV5PaWkpbW1tANjtdmRZxuFwAFBbW0tPTw/BYBCdTkd5eTm74oUubTYbKpWKvnhtplgshslkIhAIoNVqqaqqYufOnQBYrVY0Gk2ydl9VVRVOpxO/349Go6GmpoaWeFkAi8WCXq+nJ14BvrKyErfbjc/nQ6VSUV9fT0tLC7IsYzabMRqNdHd3A1BRUYHP58Pj8SBJEg0NDezcuZNYLEZRURFms5nOTlFsqLy8nEAggDvubZg1axatra1Eo1FMJhPFxcV0dHQAUFpaSjgcxuVyAVBfX8+WLVswGAwYDAbsdjvt7e0AlJSUEIvFkuewrq6Orq4uQqEQer2esrKy5Dm0x2tN9ff3pzzfFRUVtMYbgw8939XV1fT396c838XFxWi12kHn2+Vy4fP5UKvV1FVX0/urX2F89VVCN96Ibv/9k+ewsrISj8eD1+tNnu9PPvkEo9GI2WzGZDLRFS+LUF5ejt/vT3m+TSYTFosleb7LysoIBoPJ893Q0EBbWxuRSASj0YjVah10viORCM54LE99fT0dHR2Ew2EMBgMlJSXJa3bo+a6traW7uzvl+bbZbEiSlDzfNTU19Pb2EgwG0Wq1VFZW0trais/no7q6GrVaTV9fH+qODqree4/IE0+gffFF1PF9AcTMZkJf/SqxK66gOx5rNOx819XR3Nwsxsbvp/jSS1HHC8BGvvlNHDfcgDcaTZ7DlpYW5FgM6wcfYH7wQVTr1qEa4BWLlpURrahAN2sWXquVcHk56ro6DHPm0KPTEa2owL7PPoRkOXnNDj3fNpstec1GIhFKS0uT57vuzTdRnX8+kizjvvpq3i37Fc9erUZvj/Ll53xY58TGdY+oqamhr68v5TVrb2nB9LvfoX7kkWQT9+DJJ+M+9VRsv/89mpYWZJUK12WXEb3+evQWS/IeESgt5d7+flyRCDHAWFSE2+slBqg0GiSVCn8wmCycO0enozYcZq5KxZENDXS2to54j/D4/TztcvGILPMxu9lXpeICq5V9nU40kpTyHjHwmh3pHtEsy/xJo+GjuLE1X6WiC+gfMrWqAeYDRxUXs2cwyB7hMMV6/Zj3iB07dqDX65Pnu7mlhRdlmX9LEu3xfdQDxxQV8YzPR++An91ZwGJJ4nSLhTqTKeU9IuzS8PGfammMd2EzlMY48dcRyhe3I0kTu0cU1dby1127eDQaxYcwgs6UJC6UJOrKylLeI5xOJyUlJcl7hByDbf+q4tUbdcgxCfs+Ic5/UEXUmv49orWnh/v/pmVjn4qeI/z0HxwkMsR2UiMM5TJZpkSWqVCpmGe1onE4KAPmWCxU6PW819PDh7JMk8HA5kCA9hRmTrVKhU+WcY5iAtmBcmCHLBMaYNAbJIlD1GoOjkY5VJJYNHv2iL9rZWVlhEKhtO4RJSUlRKPR3feIAXZEKBRir732KjzDzm63Jw2z0Vi5cmXKYsS33347K1euHHH7AxnLezhdHjufz4dpCuKBcoW81fvOO2I6a+NG8X7OHHjjjRH7PkKWtd5yiwg+P+MMEVtVU5Od7WYRX18fps2bRcLA00+L7MuBFBfDSScJ79qH8WqjGo3Qc9VVIwfmv/SSiKdrbxfevjVrxFTsWAQColH8v/4FTz45crzaQCRJJCesWgWHHDK63oHj+9JLIsYvGIRLLsH387/wpz0lAg7xddne8M3XJ9YSSZZF/8+yvQfX7QLE+fzlL+Hee8WCCWbPFvqPOSb5UUSW+afTya39/UnvUqZogLk6HXvqdOyl0zE//qyTJNa5XNzrciU9JBrgVLOZrxQXs38W21aFZZk7HQ5u6+9PegL1ksSBej2HGo0cYjBwgF6PYRyemJH+dkOyzL0uF2v6+3EMMCJtKhVfMJs522JhH51uxCk+WYb3/wtP/x/4hL3HQd+AJauzn6zQF42yqreXxz0eAGo0Gn5SVsaxKXSNpHf78/DA+eDtAr0Vjl8lU316DCpiuGMx3NGoeI4/PLEYzliMD4NBPvAHiQ459eVqNYcYDMnxmaPVjivLuTMSoTEQoDEQYHMgwGehUNKrJ8W1ztNqmavTMXfAszUeI9nn9fK+JPGi18uLPt8wb94+Oh3HmUycUFTEfpn2Ck6TvPbY2e32QQkPAxnN6Bu63EiyVq9ezX333Zc0DpctW0ZTU9MwYzFh2I00fTsUJXlicsg7vV6vqKz/hz+IqcBEXa/WVpFN+PzzI1bTz5rWN9+EI4/c/YMtScJAuvBC+OIXRUzZdCLLcNVVyH/5C9KAivlIEhx6qKjsf8op4nxpNGL5//1PdCJItKQC+PznRfuo448X68ZiosPB9deLc79ggYgXSydZYChOp5iibW+HtjbxPPB1W5soXREPmAeEwfmrX41YcDY5vu+/L9pMOZ1w9tmwbh1PfV/Nm7dA+QIRY+RqhTknwVf+B+pxJHTGovD4JfD2nWIa7oKnoShVC9ZPPxXHfN99whi+5RYRhxjns1CIH3V18WHc03Vk/AdWDagkCRXCw6OOv04893s8dOp0bAmF+CwUGpZ0kIpStZrlFgvnFRdnNN2aKVtCITb5/czX69lPrx81yD5dxvrbdcdi/MvppDUc5qSiIo41mcbcb+8WkRXaFM9fKdsHTr8NZn1uwoc7Ki/7fPysp4e2+D82XzCbuaa0lNIBiSAj6Y3JMq+2BlnzhIdPDvDir0rRvWMUTG1q9vUbOf1wYcw1aDSTEtfmjhuTVpWK2VrtiDGQCQbqlWWZT0MhXvT5eMnn491gMGkkHmk0cmf1KOm1EyCvDbts1LEbzbBrampi2bJlye3PmzePuXPnDusy0dTUxLx581i1atWgDhgjobQUmxzySu8TT4h+mIkq+MuXiz6YHo8wtPr6RJD+/fenDNDPitZQCBYuFB6Z448XhkciExSEUXn22SKObMkSUQB2qnnmGWG4gfAkJgy5xYthLMN240ZhvD3wgDDkQMSCXXmlME4ef1x8duGFImkgRfB51ojFRDmRn/1MeLlA1Ce74gpRXiQeApCgubmZWSqVuBZ27RJ9Utevp7fVyF8WiGKqFzwDRRXwt6Mh7IWFF8PpazILRo+G4Z5LozyudbFriY/irVoOesvC1X8wYK0bYUOx2KBrMiTL3NHfz+0OBxFEbNrVpaWcbTan9UM78FqWZZn2aJTPgkE+ixt6n4VC7AiHiQILdDousFo5dYwWWLlMNu9TkSC8uhpe/qXoVaoxwLE/gqOvEgkKU4EvFuPW/n7+5XQSA6zx8T8rPv5Dx/fdYJCnPB6e8XrpTNGKTeOW0HpU6FwqtB4VVp2KUquaqioVxToVO27UYn3WwKFHaVl67+TVxRsvo41vXzTKyz4fL/p8HGk0smySfv8zsjHkHGP9+vUyIPf396f1eSoWLlwor1+/PuV3a9askVetWpV8f/XVV6dcbtWqVWnvT5Zl2el0yoDsdDrTWn68NDc3T+r2c4280LtrlywvXSrLwrcky7NmyfITTwxe5qWXZFmnE9//4AcpN5MVrTfcIPZRXi7L3d3is23bZPlnP5PlvfbafYyJZa64QpYbGye+33SJxWR50SJZBtn19a+L9+Nh61ZZvuwyWTYaB2vS62X5jjvGv93x0tgoyyedtPs47HZZ/t3vZDkQSC6y8913ZXnBAvH9PvvIcm+vLMuyfO8XZfkGZPnfp+7e3KePyfKNKvH5qzenfxhNnpD81X92y/u/3yQv2LZt0OOIF5vlP2zrk9vD4VG38Z7fL5/V0pJc7/L2drlrjHWGks61HIhG5fZwWI5N9VhNAtm6T0WCsnzXUWLcb0CW/3WyLPduTb1sLBab9HP3fiAgn7NzZ/Ja+GZbm9wcCsk7duyQ3/X75dU9PfJJzc2DrrPDmprkazs75Re8Xrk/EpFd3TH5g/tk+ZFvyvLv6nZrSzwS1/maRbIc8k6qnHGTC79DmdgYOeexg93lRwa2BBuYDDGQVAkVTU1NLFmyhPXr1w8qV9LY2MhNN900aGrV4XBwzTXXDJrebWxs5KSTTuKOO+4Y0zuYQGkpNgOJRkX81nXXiYzCRKX9n/40tafov//dHev1l7/ApZdm93g+/FBkOIbDcM89YmptILIMmzaJTNB77hHV/RNcf71ofj7ZnQ4efFB4Lc1m4e0qTzU/mAHd3aLo8J//LLx9996burfoVCDL8NRTIv4vERM4Z44oZXL66cIr+corUFsLr70GDQ00vwT/OE54KC55Dyr23b25N/4gYquQ4LwHYe+zR97124EAf+918KzfJ+ZGgdkBHRfUWninL8TTXg9hUzz7UoajTEbOsVg4oago6SULxL00/4x7aUriGaSnFBVNa5mHmcSz18NrN0coW9jFMT/2UneMj2jMSyTqJRoVz5GYL/laoy6i1HoUdstCVJPUfT4cj7H8S38/QVnGIEmUqtXsGhCDapIkTiwq4pSiIo4ZZZpZlqH3U9j2jHjseB7CPjBXw8UboXhq2s/mJXk9FZtg9erVyXntbdu2sWTJkpRG1qJFiygpKUk5lTq0V+y8efNSTqsmjDubzUZTvJ9fqkLGozFVhl1BNBLPgJzV29IiplrfjDcZPOwwuP12UXJiNH7xC/jxj8W012OPiZplcSakNRoVAe9vvCGMiEcfHX3+LhwWxWf/9jcRhwZiava//xUdBiaDaFSU5vjoI/jxj9l58cXZG9vEtOwUlyBISSQiSob85CciHg+E0dnbK+LXXn4Z9t8fOQZ3Hg5tm2DRStjrjyEu7+hAhcgonaPV4rlPS9/fdJS0abnkcTXVA25JUVlmg9fLP51O3h2QyFXzspHL9rBx9lG767x1tsX45Sov7x3hpvvwQHJZq0rF6WYzBxsM/Km/n+Z4zOAXzGauKy3FPk5DP2f/bieJbOhtfhn+cZzMiQ/dQcn+7Rmtq1FbKLMdjd2yaNIMvOZwmBu7u3kzIK4foyRxvMnE581mjjEax5V0EglCeyPY54J5ahvBZEQuXM8FYdjlG0qM3eSQs3q/9CXhHbJY4KabRAHXdH4EZRm+8Q3xw282ix/5uIdpQlpvuUXEmVkswnCqq0t/3f/8R2Tw+nzQ0CAMvUMPHd9xjMa//iXq0dntsH07zQ5Hbo5ttvB64Xe/ExmzXi+yTof09NMi9hF47z/w0AWiztjFW2J8PbyLpoHJGEMwOFTMt+vYw6ylVK3mSY+H1rjXRB2Ghgct7He/lctu1dFw9PD1fb3wn1Ph064wO7/kpv0bbnrVg+OhKtRqflJWxgkTjE3M2b9b4NkfCm9o5f5QdyTUHSGerQ3jL6w7Ub0BJ9x2IGjKWjjh/r8DKgy6CtTqIjTqIjRqk3itEu/VahMatQmPv4me/pcJR0UpDY3aTJntmLgHL/vxs7Is86rfz86uLs5uaBgz6aBQyIXrWTHspoGpMuy6u7spn+j0VR6Rk3pjMVG2pLdXZLnGf6jTJhQSnrpnnxXJA2++CXV149e6Ywfsu68wzP76V2FkZsr774uCtVu3igSAW2+Fb02whPxAQiHYe2+RafrrX8M11+Tm2GaAtwv+dTJUHSgSHDQjVebo7IQ1a3AccAC2s88GREP1W+eDayec+Et47uJu7ne7KVOr+UV5ObsiEbYniqUGw3TEUpdesaJir/uLqb65GLus4YJnRm/rFHTBPWdA80ugKpLZ+yk/b+zp5mWfj8+bzfygpITiFP+gyDHoeBe63oe9zgCjPcXGB5CrY9v1gTCg5BRJuuZqqD8Sao8Qz9WLRMeDdJio3gcvgPf/A0fe+ii1p76NzXwQtRVnpbVuTI7gcL+TwsBLePCyb+Dl6vhOFrmgVzHspoGpMuwCgQCGLNZ2ynVyUu+77wovW1GRyHTVjSNVzeEQWZEffSSmb19+mYBWm7lWWRaxW+vXiz6izz8//ulIpxO++lV45BHx/utfF7Fr2Wj7ddttIqawshK2bYOiotwc2wxYfzW89hvxes5JcP7DozcBH6j35ZvguR9CcT3s846X7zs6kYA7qqo4MkV9sLamGH+8KEx3SRjtqSHs50SYHzTgONOM810VRZVw0QaoGKFL2EDCPrh/KWz9n8iyPPde2OeLg5eRY9D1oYiB2vG8aMgeELVkKZ0vyrDY56SnNZf49+dh29PCON3vfNHAvvV16HhHZCUPRKWB8n2huE4YfZYa0SjeXL372VwlytFMRO/798CDXwaNOcTZb/8WVCFmV3+NImNmHqKYHBUGnuNlwhFR4HayDLxcHd/JIhf0KobdNKBMxU4OOan3d7+D738fTj1VFLIdL83NolZbZyd8/vM033ors+LJQGnzz3+KZu16vWgGv9de4z8eEN7I1atFMkUsJpIxHnhAJAGMF78f9thD1H7705/gO98BcnRs08TXC3+YJUqSqLQQC0Pt4fCVJ8FYknqdhF5vF/xxD9Gk/XP3RfjhYa24YjG+YbXy/VHKvex8Hf55giiBcdA3oPkF0Sy9uB4uehZK90z/+KMh4SX6aC1Iajjrb1B7mCgwu+M52PEC+HoGr6Mzg1ovGrMXVQqt1SOEIefi2G59SkxFq3Vw2UdQMuBPLeyDts27Db3W18HTkd52TeVQvEeAc+4yDG8FNwbOFvjrARB0wsn/fIfiYx5Bpylhj/rvjDthJZWBp1YZsVkOwm5ZiF438RjaXBzfyWQ0vTE5QijcRzDUjUZjocjQMCnHkImNMXlVIBUUCpVnnxXPJ544se3MmiUSKI47Dp56ipKf/lTEoaV7Q+/shP/7P/H6xhsnbtSB8PZde62IsTv/fHj7bVi0iL5//pO2k08eX1X1v/xFGHUNDXDxxRM/xhzgjT9AyCejOyPMuT/S8MipKna9CX//HFz4jPDujMTzPxVGXeUhMv84ugtXMMa+ej2Xl4xgEcapPxLO/gc88CV452/iM/s8YdTZMvyNVevg3HuEsfbO30Wvz6FojNBwDMw+AeacKKZ4PZ3w39NER4t/HAfL1sEep2S27+kgFoFnvi9eH3b5YKMORF/TWceKBwhHuLNZTN2628HTvvvZ0w7uNmH4xSKiI4Sv28Cdh8HZ/4R9zknzmKLw0EXCqKs9HKpOegdfEGyWAyeUhayS1JQUL8JmOQin+126HS8Tjjjodb5Or/N1TIZZ2C0LKS5aMGmJFoVILBYmGO4hGOoe8NxNKNxHojut1XzApBl2maB47LLEVHnsvF4vRZNZdDXHyDm94TCUlIiiw42NuxuoT4RHHhEdIRKN6n/0I1FEeKwp1eXLRVP7gw+Gt94SXRqyyc6dsGwZvPkmMUnir5dfTuTHP+aK0tL0f3hcLpg7V8Qj/u1vYno3Ts6NbRp0RyK82Ovn72v9tB/uI1gao0Kt5qfeSjYvNuBpFxl+F64XzwPxer34mov46/5iqlPX2M+/rf2YJIl1dXXMSrNY9Is/hxd+IjoRXLRhdCNyLOQYPP09ePMW4Y2rPypuyJ0gPHipCuIGnHD/ubD9WTFdecYdovH7UK25NLab1sATl4CxFK7YOrFWbQnkmPDcunbC/66MsvNlEZt4zHVwws9BNUYu1aurYcM1oC2Cb73TR7fqTwDs1XAlWo119JUzOU45hse3lX73Zty+LSSMELXKiNV8APbiRRh0mcWPZXN8Y7EwkqRGylJV4mgshEpSI0kTK90ky1Hc3k9xeN7HH2wnEnWOuKxK0qPXlWMx7Um5fXJagyhTsdPAVBl2fX19lIzxn30hkXN6X3tNxMaVlkJXV/bKa9x5J/KVVyJ5veL9ggWie8F556U22B5+WBiDarXoxpANAzMFb/T303LFFSz/978BeOKMM3j51lu5sa4OfTrab7wRbrgB5s8XvWAHaMm5sU1BMBajMRDgVb+fV/1+Pou31hqKFriKcnqXWOhvEvFXFz4zOOatr6+Ppy4sYcuTYPpugH9d0UYU+FV5OWdl2Oat8z0o2TP94P6x6G8SBuKICSBDiIbgkW+IgH+AE34Bx/5wt7M5l8Y26BJT375uOPVPcNh3sr+Pnq4+Nq8q4Y3fiffzToZz/jtyP9f2RrjzCDGFf+ZdUHP2c/Q4XsZsnMes6guyf4BxwhEX/e63cbjfTk7TApj09diLF8W9eGP/g5Gt8XW436O95wlUKj0l1sMosRyCWj2+WDZfoJUex2u4fR+jVhkpLtoHq3l/TIZZGXlAQ2EH/e5GHO63iUQ9g75Tq4zodeXotWXx53L0unI0asuk13pUDLtpQImxmxxyTu/Pfy7qky1dKrxlWWTn229T/+CDIg7NGb/pzpsnCiBfeOHuJA2HQxh+7e1i2vSmm7J6HAme83r5XmcnYeDqRx7hwquvRhWJ8Nbhh3PX3//Or/faa/Q6Z729IjbP7RbtvpYvH/T1VI9tVJb5t9PJllAIlSShQfQ7VQ94TvQ6lYCPgkE2BgIEBtwiJaDkIz0VLxhZfpyRk0/T8ePubp7z+QBYri6m9KxSet+VMNhFkkHd4WLd1//TyTMXVBKxR3lt4y46pAhfMJtZVV6elwWA5ZgoHfJqvFzoopVw2q3Ci5dLf7cbroNXfy2SPi59f3y9d8ciofeDe+HRb4qYPdtsWP4gVA/5nyvsg9sXQc8nYtp26doYW3feQjjqoq7iXKzmNDJgJogsx/D4t9HvasTt+5SEF0+nsTO75htoNaNkATHx8Y3FInT0PkW/e3DrUJWkw168kBLrEejS8FrKsozH9xk9ztfwBVpSLqNRW7Ca98VatB8GfU3KvzVZjuH2baHftRmPf8uAdYuwWQ7G4ypiVv3+qFWmaftbVWLsFBQmi2zF16UgVlIiDMcf/EBko/7udyKD9FvfEp6vq6+Gb35TdDZobxcxdT/5SdaPA+BJj4dru7qIAotNJr505ZWo9tuPyLnnctibb1Jy1ll895//5OeHHDLyFOKqVcKoO+ggYQhPIxFZ5rquLp5MeEQzoFyt5mijkaNMJjR/N/LGFWpK9oClvxbTbbdUVnKbw8Gf+/u5P+rikEdDHPLNSvo2qLn7JDj/EZh9PGz8hR0Zmab/9NAhRajTaPhJWVleGnUgumUs/rXIGv3fFbB5jYg9W3pv9vYhy/DxA7BtPRx99fDYuLFwNMMbvxevl/xmcoy6gex3PpQvgPu+KLygfztKTFUfMMAJ98xVwqgzV8Ppt4MvsJ1w1IVKZcBi2ntyDzCOJKmwmPbEYtqTcMSNw/0Ofa63CEX62dl5L7OrvzopZVIAQuF+dnauJRASRZjLbZ9Dq7XT63iNYLibXucb9DrfxGrej1LrURj1VcO2EZMjON3v0+t8jWBYZPlIqLCaD6DUegSRqBen931c3o+JRN3xbb6BTmOn2LwfVvN+GHQVcQ9mI/2ut4nES8UAFBnnYLccgqVoPipJTcDdjEadO6EFY6F47LLEVHnsZFnO2x+C8ZBTen0+UVw3FIJPP81OssIAhmn1ekXLst/8BjriKXrl5btbgb34oihxkmUedLn4SU8PMnCG2cwvysvRJI7r3XeJnHYamrY2uioquOrvf+eKE09k0dBSAG1tIhPW74fHH4cvfGFsvZNEWJa5pquLp71eNMDXbDaMkkQM4cWLIQy/Qe+Beo2Go00m9tRqkSSJsB9umQPeTjF9dvA3Bu/nWa+Xa7u68MkyNSoNp9xYifcfetQ62O9L8O4/YeeFbl6/oRsN8K+aGg4okJIRHz8ID34FIgGRCHD+ozLmiomNbXsjPHUltLws3purROxiOiVdEjzwZfjgHpH8ceGG7JVlHMrQa9nfL87H1v+J94ddDif/FprWw3/jfwoXPAPzlsDOzgdweT+gpPhQqstOS7H1qSEY7mP7rjuJxvwUFy2grmLpiH+f4/3bdXs/pbX7YWKxAGqVkdqKc7CY9khu0+PfSq/jNbyBHcl1ioxzKbMeRZFxLrFYkD73JvqcbyanSVWSHnvxIkqth6PVDP7tjckRPL6tOD0f4PZ9iizvrmmj09gJRRwMjDm0WQ7CXrwIvXbwHHou/A4pU7HTwFQZdrt27aK2duY01Mspvc88I2rG1dWJlmJZ/kMfUWsgIBIPVq0S+wVRE+4vf8nq/gH+7XRyU28vAMstFn5cVoZqqM6dO4mceiqaDz/EW1TED269ldOXLuUL5gHTN9/+tji+o44S/VFTnKupGNuQLHNVZycbfD40Miz5eSUHdRRx3oMiEzIT3roV/ne56FBw+dbU3p+toRDf6ehgZySCQZL4wr/KUf9UnBf37BDPPb2LoEbmSrudi+1jVPnNM1peFcWPA/1QPDvCF27VMO/kzL1k7nZ47np45x+ALLJzzVXg2C5KyXzlKahNozFK6xtw15GABCsboeqgzDWlS6prWY7BCzfASz8X7xuOgd7PRGHrw6+Ez/8eolE/n7b8FlmOMrf2Yoz6CWTCZAGvv5nm9ruRiVFmO5bKktQzE5n+7cpyjK7+5+hxvAqAUV9LXeWyEadb/cE2ehyv4/J+SMLw0mvLCUecxGQR56pRWyi1Ho69eBFq1dj/IEVjIdy+T3F6PsDr24r4Fw6RJVy8iGLTPiNmCefC75AyFVvARCKRsRcqIHJK73PPieeTTpqUf/1H1GowwGWXiSnZ//4XtmwRcXdZ5vb+fm7pF1Vov2q1clVJSer/Uuvr0bz6KtFzzqHouef407e+xU+7umi9+GJW2GxIO3aIvrkAv/zliOdqssc2JMv8X2cnL/h8aGWJY6+oxPKkiW2IGm7L14npxHSIhnbHkh197cjGyh46HffV1vKDri5e8/t54IIujpsTovRiG2/9tZOgRuYwg4Fv2GzZkJhTNBwN33xNFAF27tBwz+mixtt+58MBF0LNIaP/2UQC8Prv4ZVfQSges77/l+GkX4OuSNSg2/UW3H0SfPlxmDWKs1qWRbYviIzdyTTqIPW1LKnghJ8J3Q9dCC2viM8r9oPF8bBYp+cDZDmKXleBQVc9uQeZBkXGWdSUn8Gu7kfocbyMXluCzXLQsOUy+dsNRzy0dj2AL+6FKyk+jMrSk1GNkrVq1NdQX3kuofBJ9DrfwOFuJBgWMxV6bTmltqOwmvcfdRtDUat02Mz7YzPvTyTqxxfYgU5bllZGcE79DqWB4rHLElPlsevq6qKiomLStp9r5JTeQw+FTZvg7rtFMkOWmS6tsixzS38/dzgcAFxms3GZ3T721EMoROyb30QVz5j98xVX0P7DH3LjNdeg/uc/YckS4eUcgcnUG4zFuLKzk5f8frQxiaNWVFL5vImaQ0RGaTQER/4ATv5NettrvBMeu1jERX23aezs0ags8/u+Pv4eT4Ipjajp1USxqVQ8WFdHZbZL0+QQnk545kc+tj1iwte9+/PS+SLWbP+vDO5akYijW38VOHaIz2oPg1P+IGr3JQi64d4zRfFkjUEkJux5aupj+HAtrFsuvLKXb5lYSZh0GOta7vkU1i4D9y746vNQeYD4fNuuOwgE26gsOZky25Ejrj/VdPY9S4/jFSRUzKq+aFgXjHT/dr3+Zlq71hGJelBJOmrKz8Rq3jfj44lE/bi9H6PRFGM2zpvyadFc+B1SpmKngaky7ILBIPrxFInNU3JGb3+/KHEiy9DaCpPgls+G1l3hMK/7/bzu99MaiVCqVlM25FGu0SRf6yWJVb29/NslAod/UFLC1zPxJsmyqLv3q18BsGHJEk589llUsZiorXfoyHNmkzW2gViMyzs7ec3vRxuROOrrVVS+ZmTf5aKA7McPiRZOAF/4KxwyRmvdWET0de1vgpN/B0f+X/rH8rjHw0+6uwnGb7N/qqzkxByq7zZZBINBNCo9TevhvX/BJw8Lj1yChmNg/wugfB94/seidy2ApVYkZOz/5dTe1LBfGEhbnhAdP875D+y7bPAykQD8eYGYuj3uBjj+p5OlcjfpXMuyLI4tUaImEOpkW+ttgIr5s76XU8H5sizT2rUOl/cj1Cojc2q/hV67u7zJWHpjcoRex+t09T8PyOi15dRXLs9K14vpIBd+h5Sp2AKmo6MjZ8oITAU5o/eFF8Sdef78STHqYHxaXdEobwUCvOb387rPR0uGUwZGScIfNzp+XFbG+Zn+UyJJYrp11izkyy5j8fr1ALx48skE9tmH0ZoSTMbY+mMxvtPZyRt+P7qQxFFfq6LiTSNHfE945yQV7P8l6N8mDIonvyPKUuzx+ZG3+cG9wqgzlcGiFZkdz+lmM3O1Wlb19rJ/MDgjjDrYPbZ7ngZ7niZqyX38kDDytj8npiUTU5MgPHBHXS0yX3WjnCKtEc57SExtfngfPHC+mLY9eHfda978kzDqLDVw1A8mT+NA0rmWJWlw3UGH+x0ALKa9csqoA5AkidryswlHnPiDu2jp+C9zar6JRi0EjKRXlqM43O/S7XgpWSfPaj6AmrIvoFKNo6d2jpAzv0Npohh2CgrpMDC+bhqJyjJvJww5v58PgsF4CLBADeyv13OU0ch8vR5HNEp3NEpPNEpPJCKe458FZRm/LKMGfj6OIrmDWLECqa6O2LJlRKJRfnfllWzt6uIMn48flpZSPFq9uyzhjcX4dkcHGwMBdAGJoy+qprzRwCm/hyOuHLzssddD31aRqbp2OXzjVajcf/g2Y1F4+Zfi9RHfG93oGIkFej3/rKmhubk585ULBH0xHPRV8XDtgvf/C+//W7Ts2vc84aWzptmJSR331Oks8Pad8Og3RIu2w68Abze8/Aux3Im/HN94TQXCAHoPAHuKGLZcQKXSUl95Ptvb7iQU7qW1834aqi9IGdcmyzGcnvfp6n+RcETE6WrUFipKTsRmnliLNIXMUQy7PKN0lCbhhUjO6E3Ur8vQsLvf5eKfTidXlZRw/BjemrG0+uKGy1uBwKDP52i1HGk0cqTRyKFGI5Y0OkLIsoxHlumJRLCq1ZRkw/A67TRU27aBy8WJZWU0ORw85vGw0e/nlxUVHGEc3CZhNL0xWeZ1v5+H3W56olExdTxgCjn50Giwq1T4ZZlLOjpoDATQ+SWOubCayo8MnHM/LEhRQk+S4IzbRT/QHS+IEhTfehMsQ+LXP35Q1Bwz2OCwb0/s9OTMtTwFjKa1uBaOvko85NjYCSzhiAuPbyuSpEal0qGSdKhUepbcqsNUq+OtP+h5+gc6gm417jbhHaw6GA68KMuiRiHTsXX7thCN+dCozZhNe07SUU0crcZMQ9WX2L7rb3gDO2jveZyasjOTemVZxuX9kK7+FwnF68mp1UWU247Bblk0abXwppp8+9tVDLs8I9+ycyZKTuhta4OPPxbWwPHHp71aUyjEr3p6CAPf7ezklsrKUY270bT6YzG+EzfqjJLECSYTRxqNHGEyUTOOQHxJkrBIEhZdlqdHqqrQVVXxXeA4k4lru7rYGYnwzfZ2LrJaudJuT7YiS6W3IxLhIbebB91u2tIcezWglyR8sozOo+LYC6uo3Wng/PW7m7qnXE8nAvDvOhJ6PxWlOr724m4vjyzv9v4c/l3hdZoIOXEtTxHpah3NqIvGAvQ4XqXX+cag+mMDqb4IzoobcNGgGmOfiQNL92H/kw9GUg0vbDtZZDq2DvfbgJimzFaP1MnCoKukrnIpLR334HC/g15bhlpegMv7CV39LxAMdQKiDlyp7ShKiw/L62nXVOTb365i2OUZTqcTWwGWShiJnNCbmIY9+GAY0B9Rlkcu3yDLMjfGjboiScIry2MadyNpDcZiXNHZyZuBACZJ4o7qag7Kg8K2BxkMPFBXx829vdzvdnO308mrPh+rKipocOl5/+EQdgsEAzKbzD5eqHHzfoUPOf47ZwyoOOgDM/W79PjtUXy2KB5LFE9RFJcxilMfxa2NEpXAJ8vonSqOvaiaOW49X3lVBOaPhdEOX3kS7jwc2jeLorLLHxAdJT57XGTQ6sximm+i5MS1PEVMRKssR+lzbaa7/0WiMdGqzaCrRqM2EY2FiMlBYrGQeMihpNGn1kcxVbvZ82tvEeAttrVWY7MchNW8fzI2bLLIRG844sHtE22rcnUadigW055UlX6ejt7/0dm3ARWbiOEARIHgUtuRlFqPQK3KgUS3SSDf/nYVw04hN4lGobMT7ZYtouuCyyXaU7ndg1+73WLZr34Vjjhico4lRXzd67+DDdfCXl8Q3pxZxw028h72eNgU966travjlr4+nvZ6ubKzkz+M4bkbSChuEL7m92OUJG5Lw6iTZej+SLR3qjsC9BMInZsoRSoVPy0v5/iiIn7c3c22cJjzW3ex/5/tVD1kZ8e5fWw/102gMppcp/xNA3Put1D3vyI0QWHlGeOPoRMiMbVMsCRKoDyKeYeW+vkqvvz68CnV0bDPFW2//nkifPqIKLtx8m93e+sO/bYojKswuciyjNv3CZ19GwiF+wDQaUupLFmMxTR/lC4IUWKxMB8/EmTn213M/8Y7BORPCITa6ehtp7P3GSxFe2O3HEyRcc60e8icnvcAGaO+Dn0aNdRyhVLrYYTCvfS53iKGA5WkpcR6OKXWoybdcFbIDKXcSZaYqnInsVgMVRoxVDmPLENPD2zfnvrR3AzhcPrbU6ngmmvghhsgm9OLsgyzZ4uOD089BaecQt82+Mu+EA3uXqzyQOHV2f/L4NJGOX3nTpyxWLJ8SFiWubqri2e8XrTALVVVHGca3Ppg6NgOLLBrkCRuq6riUGPqG2g0BDtehM8eE54mx/b4adGI0hLzThGZn5UHTl5bpbHoi0b5SXs3z4d8w74zeVQc/I6Fwz+wUO3ToTGKTEmtUQxB2Ashr2igHvbGH774Z/Hv6o+C0/48fkP2g3iWJYhaa+//R3Q9uHIHFGWhhFXB/O2mQaZafYGddPSuxx/cCYg4rQr78dgtByNlUIQ2QSTqw+l5H4f7bQLxqUIArboYq+VAiov2QZajRGN+olE/0Zgv/uwnGgsQjfqIxvzEYmEkSR1/aJAkDark692fa1Rm7MUL0WpGv/hkWWZb618IhnuoLjudkuJFGWubTkQHieeRZZky25E5l807WeTC365Sx24amCrDrq2tjZqa6W07M25kGR58EH79a/jkE/B4Rl9erSZaXIzaagWLBYqLxfPQ159+CvffL9Y58EBRQPiAA7JzzFu3wp57glYratkVFXHPGcJ4ajhWNPx+926I+MXipjL48N9dbNzTw/x4FwJt3JIaatz9vrSK+VtMtG2Gtk3QvS1A5V4GSvaA4j1kbl3QycsaH3pJ4i9VVcOSD3w9sOVJYcxtfVpkBiZPnV60YXIOScQsqoQ9ToF5nxd9Kk1TWFZKjsG958g8o/bw9g09REwyR5qMLLVYOKGoCF0OZM69fBM898Pd7w//Lnz+D9nZdl7/7WZIulqD4V66+p7F5f0YAEnSUmY9klLbUVmb1vMH23G438bpeZ9oLDD2CuMk2YTedtSI3Qx8gVa2t92FJGmYP+v7abXCykVm0rUMuaFXqWNXwIQz8WLlEh98AN/97u5pzQQ1NTBnTupHXR2tra3p1Q9avhxWroR33xVFcX/2M/jBD2Ci2Z6JbNgjjoCiIj57XBh1Ko3IqizbG076FTTeBRtvhc/q/Gzc0wMxOO6WMjrPlag7QnjUej6QOH9zBe21Xby/t5cr2js4+qoqql9IeO4MtD4vphff+H0XrQf4UAXh+B9W8km/kc55UCL6ZbPlCWh9XRhLCYoqYa/TYa8zYO5ikQTQt1UYfdueFvXDvJ3CEH33bkAS7Y7mnyWK7mbaOzVTXvw5fPaIxDy9hauvM+G37GRh9fS3URrIMdeKc/bO30RyRTbroOXt3+44SGiNxUKEIy7CEWf84SIcdSY/E1OuMiBhsxxEhf2EMb1emWLUV2PUV1NZcjJu36c43G/jD+5CpTKgVhlRq42Dn1VGNPHXkkqHLEeR5cig59ig9xF6HZ8SoxOH5x0cnnewmPai1HY0RYbBNVwSteuKi/bJW6MOZta1DPmnVzHs8gxDHgTND6K/X0yP/vnPIhZOr4err4avfAVmzRJ9UEdhLL3RsDBy5p16LtoPj4GLL4bHHoNrrxXP//wnzJs3/uMfEF8XCcBT3xVvj/g/YdSBiL86+ipYeGWM07eIHkp7/LsYx80G7rpZFMB1twnjDiTmayro/0MXrad6efWvHZx7exXHGkyoSl1EnRbuOrib1gO9qMJw9GVVWF8w0Qw0vzj88KoOEobcXmdAzaLhWYYle8Bhe4hSHZEg7HwNtj4F254SiQFtG8Xj3X/AmXeN3n9zInz6KLx4g3h9+m2wzyFqOjtzLy5HksTxFddBxb7iOVvk3d9umsiyTDjiJBjqJBDqIhjqwi+388kOb1oeMrNxTypLF2PQTW7LJpVKg9W877haWo2FHF6AxRqix/Eabt8nuH2f4fZ9hlFfR5ntaCym+chyBKfnAwBsloOzfgxTSaFeyyORb3qVqdgsMVVTseFwGK02D2oDRaNw111w/fUilg7gnHPg5puFNy5NxtL76m9gw9Ww99miIj2yDP/4h/AOut1QVCT2uXJl5sFlsRhUVorjf/llXnrhGJ7/saho/+1Phsdy/amvj9scDirUam7vq+fDW1R8cE/CoAODXXjIqhdBxSKZNQu7eAExLfunqioO1Wi40eHgUY8HDfD7ykqODBbRt5VBj7AP5pwkvHPW+swkDcTdBlv+JwwuV6v47LDL4aSbslvYtftjkXUacovtn/pH8XneXMtZohD0RqI+AqFOgqGu+HM3wVAXMTk04joqSY9WU4xWYx30rNFY0Wns6LS2qRMwSQwc22Coh17n6zjc7yIjkoJ02lJM+nocnnfQamzsWX9FXhftLYRrORNyQa8SYzcNTJVh19zcnPutTV59FS6/HN4WtZpYsAD++MdxdW0YS+9dR4kpSYAvPzmgKfiOHfC1r8GLcTfX5z8Pd96ZWTuwd9+Fgw6CoiIcb/fx5wN1RPxwzn9FW6qBbA2FOLe1lQjw+4oKTjabAfB2Qdtm4d2zzR5sW4Zlmau6ulgfj7k7ANiMqMt284BtTDYBJzzzA1HFH0SW6Jl3wezjs7BtB9xxGPRtEZnDF64XnQMgT67lLJLvenudb9DR+wxi6nQwEip0unIMugr0ugpcDqit2QutpjivpxzTJdXYhiMe+lxv0ufaRGyA57LcdhwVJcdP8RFml3y/ljMlF/QqMXYK08OuXSIz9T//Ee+tVhHrdumlIvkgy/j7YNebu98/dQXM+QA0ekQm63PPCYPyuuvgqacI7LcfG/7xD5zHH0+RSiUekrT79YD3aknaHV937LE8c60w6mYdB/udP/g4YvGadRHgeJOJJQNKmRRVDDA2h6CVJH5TUcEPOjvZ4POxGVABq6bQqAMwWOHMO0Qz9ccuFn1R/3kCHHIZLFkl6riNBzkGD14gjDprAyxbu9uomw5kWabX+QZajRmrOUX/MIURcbjfoaP3aQC0GnvSgBPPlei1JYOyV33O5kmfWs11tBozlSUnUWY7hn5XY7LQsr144XQfmkKBoxh2eUZJSY4W1PrwQzjySDH9KUnwrW+J5vDlE6vTNJrebc8I46FkT9EIvG8rvP5bODaR1ahSwZVXwimnsOvLX6b2nXc4/oILuPC++/hs771H3K4W0bz9+g0bMAI9dSfx8Z0gqeG0W4fP6D7kdtMYr1l3fVlZRlMsWkni5spKru/u5jmPhxvKyzl1Co26gcw7GS59H9ZfA5tvg01/EfGLZ94Fc8fRIvf5n4r1NQYxTV405FKY6mvZ699GZ98zgIRRX4dOa5/S/efs3+4YuLyfsqv7UQBKrUdSWbJkzGs8X7WOl9H0qlV6yuIFfEGe9jp62UAZ39wm/6+wGUYsFht7oengV78SRt1BB8HGjXD77cOMur6t4sf+78eKHpzpMJrerf8Tz/PPgiW/Ea9f+gU4WwYv59xrL8695x7eOvxwzB4Pf//Wt/iCw8FBej176XTUaDRYVarkfzlh4LH+fmIvvQTAQ2+LjILDLoeK/QZvuzca5eY+UUz1O3b7uNp7aSWJ1RUVPF1SwumWaawmjGibdfpf4cINYJ0lyqX8azE8fonowZkuHz2wu8DvGXdAdQonxVRfy73ON+KvZHocr07pviGH/3ZHwevfQWvXWkDGZj4wLaMO8lPrREhHryRJBWHUgTK+uY7iscszHA4HVqt1ug9jMLt27a4jd9ddsHD3r7i/Dz68X5TXSMTCgYg92/uLY+czjKRXjonsThBTnbNPgMbbofklePp7sHzd7mUf9Xhw63Tccscd/Hv5cmyffMLqb3wDXnpJ1MMbQEiW+SgY5JlnnqHI68Vhs/HH/5QwZ0MX53/JBgwufry6txdXLMbeOh0XTHBcPE4npTnStmbuScJ7t+Fa4bnbvEaMY/2RUHOoeNQemrpwb9cH8PBXxesjvgcHXJB6H1N5LQdC3Xj823bv2/0O5fbjsl5aYzRy8m93FPzBdlo67kWWo1hM86kpPzNtb3S+aZ0oit7CJt/0KoadwsT5y18gEoFjj4WFC4mGROHcd+8WU3GJrFBJBXOXwI4XoPcz6P5wuAcsXTreEcahziw6K0gSnPonWLMQPn4Atq0XBXhlWeY+l3A1nd7QgPTkk6Im3bvvitp3jz02KP5PJ0kcZDBw0LvvAvDevKOJaVVsO9XDUoeH0yJmVtpszNXpeM3n43GPBxVwQ1kZmjzOckuF3gJf+LOIvXv0myL2bsuT4pHA2jDY0LPPg3vPFt0g5pwkYvRygb64t85i2ptozIcv0EKv83WqSk+e5iPLTYLhXpo7/kNMDmIyzKKu4tyC8TYpKBQ6imGXZ9RmktU5Ffj9sGYNAH2nX8nr34YP7xWeugSVB8IBF4p2W5ZquPcsUdfso3VjG3Yj6d0Sn4adc5IoJAtQeYDo6/nWH+F/l8Ol78HGaIDt4TAmSeIMi0UkdDzxBBx3HDz9NFx2mZg2HmqUxRMn3Ju/wFd+Usuu3/Tzgl8Yck94PJxaVMT7QdFT7MvFxeyfhTpHOTe2cWYfD9/+GNobYdfG3bXvej4V097OFmFMD8Q2G5beJwo5j8RU6Y1EfTg87wFQaj2CmByipeO/9Ls2UWY7dsr6XObq+A4lHHHT3P5volEvBl0VDVXno1JllvWSL1qzhaK3sMk3vTlr2K1evZre3l5KS0vZtm0bS5YsYenSpePaBghX6qJFi1ixYsWk7W8q6O7upjqXqvX/5z/Q20u4aja3XnNWshCCuVr02zzwQmFwDWSfpbsNu+NvGH3zI+lNxNftMSTj9IQbhWHZ+ym8/nt44GvCW3eG2Yw50evvkEPg3nvh7LNFCZQ5c+CHA/pI+XzIr72OBGyXTuLr39dTXV3FR8Egf+3v5zmfjye9XgAq1Wouz1Jgbc6N7QDUOqg7QjwSBF2ilEvC0Nu1UcTk6Sxw3sNgKh19m1Olt9+1CVmOYNBVY4p3AjDoqgiEOuhzvUmF/fhJPwaYOr2yHMPr34HD8w4efxMGXSU2s+iPOpaBFon6aW7/N+GIA52mhFlVXxlXuZJcvpYnA0VvYZNvenPSsFu5ciXz5s1j1ard8zhLliyhr69vRMMs1TauueYa5s6dm/zs9ttvZ+XKlayJe5iyub+pIhQauRDolCPL8Ic/ALB1j8uRO9TUHQHH3yg8aaoRunnNPwNUWjEV2/PJ7g4OqUil19+/O15vaCkRgw0Wr4ZHvgZP3Rbh2WXCADtvaN2fM84QpVC+8x1RRHn2bPjylwGIvvgq6nAIJ3XMuWRPquNF4hfo9fypqoqPg0Fu6+9nUyDAjeXluw3GCZJTY5sG+mKYc4J4JPB2i3E3pmHrToXemBylz7UREN66RIxYme0YWrvW0ed8k1LrkVnrSzoak603GOoVLa3c7xGJ7s508fqb8PqbaO95gmLzvtgsB2HS1w+Ll4vFhCczGO5CozYzq/oCNJrxZWjn27U8URS9hU2+6c05w66xsZHbb7+doXWTV61aNarHbSAbNmzAZrMNMuoAVqxYwaJFi3A4HNjiQerZ2N9UotdP/g9Q2jz7rChzYjbzcsc3ATjqalE2YzQMNtHLdOv/RPbk564fedlUepvWi+SJ8gUixmsoB14oEimeWugmChys1zM/1Xn79rdh+3b47W/h618XxYuPO46Om5+lFmjRn8SJvxgeN7ePXs8tVVWjixwHOTW242RoSZPRmAq9Ls+HRKIeNGozxQNaSRUX7YNOW0oo3Eu/azNltqMm/VgmQ280GsDp/QCH+138wdbk5yqVAWvRvhQX7YMv2IrD/Q7hiAOH+20c7rfRaUqwWQ7EajkQncZKTI6ys3Mt/mArKpWBWdUXTqgcTCFcy5mg6C1s8k1vzkXDrlmzhoUDsioTJD5bt27dsO+G0tjYSFNTU8rv5s6dO+i7bOxvKikrK5vuQ9hN3FsXPPdrtG+1IqlhzonprbogPsv98RinN5XexDTsvM+nXkdSwSl/lmn6kvBanLhzlCrdq1fD0qUQCsHZZ+N54WNUL4j4OsuXT0zL85Qtcmpsp4DJ1psoSAxQUnwoqgEFdCVJRZntaAB6na8Ti0Um9Vggu3o9viZ2dq7j05abae95Im7USZiNe1JXsZT5Dd+npvx0zKZ5VNiPY8/6K5hd/TVs5oNQSVpCkT66+p9nS8sf2NF2Nzs77sPj34okaZhV9eUJFxdWruXCRtGb2+ScYbdhw4ZhnrYENpuN9evXj7mNuXPnsm7dOm6//fZh3zU2Ng4y5LKxv6lk165d030Igi1bRBICsGWPKwARf2VIMyN8/lmi4G/HO6K+3UgM1Tu0zMlIfLynD39VFH2vCs8KczIzdxgqFdx9N5FFR4LDQfTEz1MZawRg1o3jqMo7AXJmbKeIydbrC7QQCLUjSRrsxYcM+95qPgCNuphI1IPD88649hGNBZDl9GpcZUtvn2sTzR3/wuX9EFmOotdWUFmyhL0a/o9Z1V/Gat4X1ZCsFUmSKDLOorbiLPaa9QNqy8+myDAbAG9gOx7/FkBFfeVyTIYJNCCOo1zLhY2iN7fJOcOuqalpxCrPJSUlbNq0acxtLF26lLlz57Jy5UqWLFmCw+HA4XCwbNky1q5dm/X9zUj+GO/kfvrpfPzunsDYU7ADMZXujs366IHRlx1I53vg6QBtETQcO/JyiRInez5hof99iTf/lHq57o/hkW8b+cO7j9LLHljlFlTEiMyZj1SfX5lQCoNJeOts5gPQqE3DvldJ6uQUbI/j1bQNtAQu7yd82nwz29v+TkyOTvyA0yAY6k629rKaD2Ru7Qrm1V1Cme2otGvyqVU6bJYDmV3zVfas/y7l9uMx6eupr1yKxbTnJB69goLCVJBThp3D4Rj1e5vNNuYyCTZv3szixYvZsGEDdrudk046iTvuuGOQt24i+wsGg7hcrkGPqcCWCwVsHQ74+98BiF1+JU0bxMeZGHYgsmNheKmMgQzVmyxzcmK8J2wKmsNhXvP7kYBv7CWmYV+8Adxtu5fZ+Zoou/KXBfDO38EbKeOFQ/9HtFikcmpOnVpvHeTI2E4hk6k3FO7H7fsEgBLrESMuZ7csRK0yEY44cHo+SHv7Ht82WjvXIctR/MFWuvtfHHOdieqNyVFaux5EliMUGedRW34WRn11Ri3shqLT2qiwH8ec2m9QXLTPhI5vIMq1XNgoenObnEueyBY2m41ly5Zhs9lYt24djY2NXHzxxcM8duPlpptu4sYbbxz2eUtLCxaLhbq6Ojo7OwmHw+j1ekpLS2lrE5aF3W5HluWk0VhbW0tPTw/BYBCdTkd5eXnS9Wuz2VCpVPTF21ZZLBY6OzsJBAJotVqqqqrYuXMnAFarFY1GkyzxUlVVhdPpxO/3o9FoqKmpoaWlJbkdvV5PT08PAJWVlbjdbnw+HyqVivr6elpaWpBlGbPZjNFopLu7G4Cae+5B6/USmj+f930LCDhAVxwjXL6Tnp4izGYznZ2dAJSXlxMIBHC73QDMmjWL1tZWotEo5ccUIalKadso8eGrrcw60EY4HE4ayfX19fT39+NwODAYDNjtdj58OAYYqD8hgNMZTJ7Duro6urq6CIVC/C3+Q3cIMP/INnYcUkvHJg0PXepl7plePv1bOa2vxX8MJZn5Z8G8izqoWKjF1/wg+jvvpOtLXyLa3Ex1dTX9/f0pz3dxcTFarXbQ+Xa5XPh8PtRqNXV1dTQ3NyfPt8FgSJ7DyspKPB4PXq83eb57enpwOByYzWZMJhNdXV3Jc+j3+/F4PEiSRENDAzt37iQWi2EymZLXBIhYkGAwmDzfDQ0NtLW1EYlEMBqNWK1WOjo6ACgtLSUSieB0OpPnu6Ojg3A4jMFgoKSkJHnNlpSUEIvFBl2z3d3dhEIh9Ho9ZWVlg65ZSZLo7+8X10tNDb29vQSDQbRaLZWVlbS2thKJRJBlGbVanby+q6urcTgcKa/Z4uJidDpd8pod7XzH1G8DoKaGznYfFRV+vF4vXq83eQ4T17dRuz+e4Ju0dz+Po7eYioqKEa9Zk8mEVu9kV8+9QBSdpoJQpIsexyt4XVbmzFo46HzbbDba29sBMBgMyLKcPN+Z3iOa2x4nEOlAQk9VyReS52XoPaKmpoa+vr5pvUcUFRXR29ub8potKkr/HmEymSguLh50zQ69Rwy8Zu12e/J8D71mB94jhl6zdrtIFElcs0PvyRUVFbS2tqY839XV1TidThwOx6TfIwae7+m8R/j9fgKBwKTfIxLX7GTcI4ae74qKihHvEWq1Gp1ON+h8p3vNlpWVEQqFktfs0PM98B5RUlJCNBpNeY/IJDNXkoemg04zkiSxYsWKYSVJAObNmwfAtm3bhn03lCVLlrBy5UqWLl1KU1MTK1euTMbTbd68OWmBj3d/wWCQYLxALYDL5aK+vh6n00nx0NIaWaS5uZlZs2ZlZ2NPPw3z54tSH+kSicAee0BzM9xxBy+2f4sXfgL7nDu4jVe6/ON4aH4RTv4tHPm94d8P1BtwwOoykKNwRRPY5wxfPhCLcUJLC65YjL9UVXGcyUTbZrjjUGDAla7WiaLJR10FZfMzP+7JIKtjmwdMlt5oLMhnzb8jJodoqPoKFtMeoy8fDfBZyx+IyUHqK8+juGjk+ju+wC6a2+8mJocwG/egvup8dnU9jMv7AXptGXNrV4xYK24ier3+7exovxtgzGPMBZRrubBR9E49LpcLq9Walo2RU1OxY9HX15eWS3TlypUsW7YsWWB47ty5rF+/njVr1tDU1MQ111wz4f3p9XqKi4sHPfKKt9+Gz38eDjxQ9ExNl0ceEUZdaSl85Ss0PSM+znQaNkEiO/ajNIzCpg3CqCudn9qoA/if14srFqNGo+EYo+goULMIDrlUfK8vFiVZvrsdzrwzd4w6hezR72okJofQa8swG+eNubxabaDEeigAPY5XhpU+ShAIdtLS8W9icgiTYTb1lctRSWqqy05FozYTDPfQ1f98VrUARKN+WrseBsTUca4bdQoKCtNLzk3F2my2pMt1KA6Hg0MOGZ7dNpRUdelA1LFzOBzcd999Wd3fVFJTU5OdDX30kXh2ueCUU+D++0XR3rG45RbxfMklBMNGdsYLBY/XsNvnHNH+q/V1cO2C4iH5CgP1bhmh28RAEkkTyy0W1ANij069BfY+G2oPSz9zd6rJ2thOArFYmGgskHaAfjpMhl5ZjtHnegsQsXXpxp+VWo+g1/kG/uAuvIHtmI2DM+WDoR52dPyLaCyAUV83qM2WRm2ipuwMWjrvodf5OpaivSkyDC+wOB69sizT1vMEkagLnbaEqtJTMt7GdJDL1/JkoOgtbPJNb8557JYvXz5iDToQU6wTYWibsMneX7ZJxGpMmHj8AlotBALwxS/C3XePvs7mzfDyy6DRwGWXsf35uAdtL9EbdDxYaqBelBPj4weHf5/QK8uwbYwyJx8Gg7wfDKIBzhniQVVpYN6S3DXqIItjm2UiUT9bW//ClpZb8Pp3ZG27k6HX7fuUcMSBWmXEZj5g7BXiaNRF2C0isaqn/5VB34XC/exovzvZO1W02RqcuWMp2gub+SAAdnU9TDQ2PB5mPHqdnvdweT8EVNSVn4NKpct4G9NBrl7Lk4Wit7DJN705Z9gtW7aMxsbGYdmoGzaI1MvFixePuY2FCxcmlx/Khg0bOO+887K6v6lkYFzfhEgYdldeCRddBNEofPWryaLDKUl46847D2pq2CaqLjB3nN66BPucK55TFStO6O16X2S1ak0w63Opt5Pw1p1cVESpeoR+ZjlM1sY2i8iyzK7uhwlHHMiIrMxI1JeVbU+G3kSJE3vxoowb15fajgJUeAPb8QXE30c44mJH+91Eom702jJmVV+AWp26d2pV2Slo1cWEI/109g2vf5mp3lC4n/aeJwGosB+H0ZA/5Xdy8VqeTBS9hU2+6c05w27x4sUsXbqUm266adDnq1atYu3atcNi3ubNm5dMckiwdu1aVq5cOcwT19jYyPr167n66qvHvb/pRqvN7MdqRBKG3ezZonTJlVeK9//3f/DjHwsX2UDa2+Hee8Xr734XgG0TjK9LsCBu2DW/LGrUDSShNzENO/sE0KT4XXVFozzh8QBwvjWH3XKjkLWxzSK9ztfx+D5DktRoNTYiUTe7uh8eMQ4tE7Kt1x9swxdoAVSUFB+W8fo6jTXp5etxvEIk6mVH+78IRxzoNHZmVV+ERl004vpqlYGa8rMA6HdtwuMbfP/JRK8sx2jteigez9dAme2YjPVMJ7l4LU8mit7CJt/05lyMHQjDbPXq1VxzzTWUlpaybdu2ZIbrUGw227ACw4lkiVWrVg36fN68eSnLnWSyv+mmsrIyOxtKGHZ1daL7wu9+B2Vl8KMfwS9+AT09cOutkPB8/fWvEA7DUUfBoYfStw36t4kpztnHT+xQrA0i9m3XW/DJw3DIJbu/S+jdOkZ83aMeDwFZZk+tloV51tcvQdbGNkv4Aq109on2alWln8ekr6ep7Q48vi30Ot+gzHbkhLafbb0Jb53VvO+4YwHLbEfj8LyD2/cp29u6CYX70KqLmVV9UVrbNJvmYi8+hH7XJtq6H2Fe/aWoVeI/kUz0djtexh/ciUrSU1v+RSQp5/4HH5Vcu5YnG0VvYZNvenPSsAMGedVGY/PmzSk/nzt3bsoSJhPd33TT2tqanbTrRIuUujrxLElw/fUi2/Wyy+C226C/X8TdxWLiPSQ9e03xmab6o0CfhXj6fZYKw+6jdYMNu9bWVqrss9j5qnifKr5OluXkNOz5VuuECrZOJ1kb2ywQifpp7VoHxCgu2he7ZRGSJFFVegrtPU/S1beBIkPDhKYHs6k3HHHh9HwIiESI8aLXlVFctACX9yNC4T406iJmVV+ETmtLexuVJUvw+rYRivTT0fM0tRXCi5euXl9gd8Hj6rLTMtp3rpBL1/JUoOgtbPJNb379G6iQHcJhiBdPTBp2CS65REy5arVw330iU/bOO6G7G+rrRZIFu6dhJxpflyAxHbvjBfB2D/6uaQPEIlCyJ9hTtPV9KxCgKRzGJEmcYTZn54BmMLIs09b9COGIE53GTk35GUlj2W45hOKifZCJsbNrHdFYYJqPVtDn2gjEMBkaMOonlsFWZjsWkFCrjMyqvgi9rjSj9dUqHTUVZwMI75/3s7TXjcaC7Op6EJCxFu2HzZJ+AoiCgoICKIZd3mHNRvxYe7uIodPpxPTrUJYvh8ceA5MJnnkGLr9cfH755aDREIvAdjFDN+H4ugT2uVB1sMiy/fSR3Z9brVa2xrNhR5qGTXjrzjCbKVLl7yWdlbHNAr3ON3D7PkVCTV3lskEZoJIkUVN2JlqNlXDEQVv34+OOtxuPXlmWCYUduH2f0eN4ldauh9jWejs9jteAiXnrEhj1VcyrW8m8uksx6CrGtY0iQwOlVjFV3dbzGJGob0y9sViYjp6nCEX60WqsVJd9YVz7zgVy5VqeKhS9hU2+6c3ZqViF1Kizke2ZiK+rqRHxdak45RR49lk47TQxJWsywbe+BYgp06ALjKVQvTD16uNhwVLoeFv0jl0odoVKpU7G16Wahu2ORHjW6wXgvHwrEj2ErIztBBFxdSIjvKrsFIz66mHLqNUG6iqWsr3t77i8H9LvnkNJ8aKM95WOXn+wHa9/B8FwF8FQN8FQNzE5dWsdg74Giyk7FacNuonH1FTYT8Tj20Iw3EN7z/+wmcR/QbIcJRjujevpIhDqIhjuIhTuJ9Eepbb8iyNm3+YDuXAtTyWK3sIm3/Qqhl2e0dfXh8UywaC2gYkTo3HEEaJu3aWXwrJlEO+nmJyGXQyqLF7vC5bCc9eLqVd/Pxjt0PSGG1erBY0BZh03eHlZlvldXx8R4GC9nvl5mjSRICtjOwGig+LqFmC3jFyc22Soo7LkRDr7NtDR+xQmQ13GxtBoeoPhPrr6nsXl/WjYdxIqdLoy9NoKDLpy9LoK9LpydBp7TiUZqFQaasvPpqntLlzeD/B6HWgcIULhHmRiKddRq4yU24+nyJg/8TypmO5reapR9BY2+aZXMexmIukadgD77jus5Vi2ypwMpXQvqNgPuj6ATx+Fg74Ku14QbcFmnwBa4+Dl/+1y8ajHgwq4fEhmtEJmiHp1qePqRqLUehRe/3Y8/m20dq5jbu3FEy6gG4n66O5/kX7XpqTxYzHthUFXjV5XjkFXgU5bgiTlx3/QRkMtZbZj6HG8TJRWomHxuUrSJQ1Sg64CvbYCva4Cjboob5N/FBQUcgPFsMszqquHT41lTCaG3RD8/bDrTfF67iQ05dhnqTDsPl4nDLvu10Vsw9D4utd9Pn4TrwZ+VWkphxuNQzc17Yh4sF4iUS8mQ8OYP9hZGdtx0ud6c0hc3djTgJIkUVvxRba13iamG3uforb8zLT3OVBvLBam1/UmPY5XiMVEMVCzcQ8qSxdnZVp0OqmwH4dapScSjVJkrEavLUeryd/s7XSYzmt5OlD0Fjb5plcx7PIMh8NBRcX4ArqTTMCw2/4cyDEo2wes9RM7jFQsWAov3iC8gq5dsPNV8eM3ML6uJRzme11dRIGzzGYuzJHYunDEhT+4SzwCbfiDbcRkYaRUlZ5KqXX0orlZGdtx4AvsorNX1K+pLD05ZVzdSGjURdRWnENz+9043G9jNs7Bat4/rXUdDgfl5eU4Pe/T1fcs4ahIgjHoqqgsWYLZlCIFOg+RJDVltqPp6urCYpr68Z0Oputani4UvYVNvulVDLs8w+/3T3wjEzDsJmsaNkH5AiidD72fwtP/B7GwhH0elOwhvvfGYlze0YErFmM/vZ6flpVNi+dDlmN4A834A634g234g7uIRN0pllQBMbr7X8RmOXBYj9GBZGVsMyQRVyfH4+pKig/NeBtm4xzKbZ+j2/ESbd2PY9DXoteOPTXu9jXh3vUwgVA7ABp1MZUlJ2I1H1CQ3qzpGN/pYiZpBUVvoZNvehXDLs/QaLIwZOM07GSZZH/YyTLsJEl47V7+JXwUbxKSmIaNyTI/7OpiazhMmVrNHysr0U9TeZOu/ufpcbwy5FMJg64Cg74Go74Wk74WnbaMbbv+SijcR6/jdSpKjh9xm1kZ2wyIxkLs7HqAcMSBNs24upEotx+HN7ADX6CFHW1/R6spjpdBkZGR4y3q4q+RkeUo4ZgDQiLerMx2DKXWIzLu75pPTPX4TiczSSsoegudfNObX0erQE3NxIqvEo1CW5t4naFh17cVnM2g1g3PUM2E3miUYpUK7QhGRMKwS5CYhr3N4WCDz4cWuKWykspp/GNLFJ01G+dRZJyH0VCLUVeVMnmgwn4irV3r6HW+Ton10BH7jU54bDMgHHHT0vFfAqEOJElDfeXStOLqRkKSVNRVnMu21jVEoh4iUU8aa6koKV5Euf24UXuwFgpTOb7TzUzSCoreQiff9CqGXZ7R0tIysdYmXV3CuFOroaoqo1UT07ANx4BunL/Dr/p8rOzooEaj4VK7nTPMZjRDDLzKA8E+L96LVicz+3iJZ71e/tzfD8BPy8s5yDB9Nb4iUS/BcBcAtRXnoFGbRl2+uGgBBl01gVA73f0vUV2WutLyhMc2TQLBDpo77iESdaFWmWioOn/C3RoAtJpi5tWtwB/sQEICSRLPQ18jIUkSnR0eqssWTHi/+cJUjW8uMJO0gqK30Mk3vYphN9NITMNWVwvjLgOastBG7N9OJzKwKxLhR93d3OlwcJndzqlFRajiBl5iOvbVVVB1RIAdGjXX7hKG1AXFxXxxmusJ+fzNAPHyFKMbdSCyRytLFtPc8S/6XZsotR45bf0/3b6ttHauJSaH0GnLmFX1ZXRae9a2r9VY0WrSq9Kukpqztl8FBQUFBUHuVPNUSIviiWaAjjO+LhoWGbEw/vi67kiEV+JBqN+0WrGpVOwIh7m6q4svtray3utNtqc65lo44ntw6OoAl3d04JNlDjcY+EFpZn07JwNvYAcARYbZaa9jNs2lyDgHmRhd/c+nXGbCYzsGfa6NtHT8l5gcosgwm7k138iqUZcpk60315hJemeSVlD0Fjr5plcx7PIMnW5iBWDHa9i1vgEhD5jKoerA8e36cY+HGHCQXs/3Skt5pqGBK+x2ilUqtobDXNnZybJdu3jR50NvlTnpZplbar3sjESo1Wj4bWXliHF5U4nXvwOAIuPsjNartJ8EgNPzHoFQ57DvJzy2IyDLMh29z9De8yQgYzMfREP1BajV01v7b7L05iozSe9M0gqK3kIn3/Qqhl2e0dPTM7ENJAy72tqMVktmwy6B8XRtkmWZh92iHMjZ8anUIpWKlXY7T9fXc4nNhkmS+DgU4rKODr7c1sZ1XV28FQphlCT+VFmJPQf69Yn4um4ATIbMYi6MhlqKi0RMWWffc8O+n/DYpiAWC7Oz8356na8DUGE/gZryM1HlQOeGydCby8wkvTNJKyh6C51806sYdjONcXrstk0wvu7DUIit4TB6SeLzZvOg74rVai4vKeGZhga+YbVikCTeCwZ50usF4Ffl5TnTB9abjK+rTCu+bigV9hMACY/vM7yBliwf3WDCEQ872v+B2/cJEmpqK86h3P65gqwRp6CgoKAgUJIn8oyqDDNZhzEOw87XC22bxOt542wj9kjcW3eSyYRlhNpzdrWa75eWcpHVyp0OB497PFxkNnPyEENwOvEl4+vGlyGl15VhtxxMv7uRrt4NzK75etLQGmtsY7EwbT1P4PJ+gCRpUav0qFUGVCpD/Fk/4FlPn2sj4YgTtcpIfdX5FBkaxnXMk8WEr+U8YybpnUlaQdFb6OSbXsVjl2e4XK6JbWAcht32ZwEZKvYHyziqYoRkmSc8oq7ZWWlktJZrNFxXVsars2dzTjyZIlcYb3zdQMrtxyFJGnzBnXh8W5Kfjza24Yib7e3/wOl5F1mOEosFCEecBEKd+ALNuH2f4vS8R5/rLXocL9PZt4FwxIlOW8Kc2m/mnFEHWbiW84yZpHcmaQVFb6GTb3oVj12e4fP5xr+yLI/LsJtoG7EXfT6csRgVajVHGjML2J+Q3iwzkfi6gWg1xZQUH0av8zU6+57FbNoDSVKNqNUfbKel4x4iUTdqlZG6inPQamxEYwFisQDRWHDA6wCxWJBoLIhaZaTc/rlxTRlPBbk0tlPBTNI7k7SCorfQyTe9imGXZ6gnkkDQ0wOhkHidZiVtWZ64YZdImjjDbEadYXzXhPRmmYS3brzxdQMptx1Dv7uRYLgLp+d90Uc2hVaX92Naux5EliPotWU0VH0JXRp9WPOBXBrbqWAm6Z1JWkHRW+jkm15lKjbPqMsw6WEQCW9dZSWkmb7d+R64doJaDw3HZr7LnkiEl+P/7aQzDTuUCenNMt4JxtcNRK02UmY7GhB9Z2NyZJBWWZbp7n+ZnZ33I8sRzMZ5zKn9ZsEYdZBbYzsVzCS9M0krKHoLnXzTqxh2eUZz8wSq9Wc4DRvywEMXiNd7fB604yh79oTHQxTYX69n3jhqAU1Ib5ZJdJwoMs7JyvZKiw9HozYTjjjpd21Oao3JEXZ1P0xXvyiJUlJ8GA1VX55QL9dcJJfGdiqYSXpnklZQ9BY6+aZXMexmErt2iec0DDtZhke+Dl0fgLkKvvCX8e3y4XjSxNnT3AZsomQrvm4gKpWWcvtxAHT3v4Qsh4lEvexouxun5z1AorrsNKrLTkUaT/FABQUFBYUZhxJjl2dYJmIgZeCxe+XX8NE6UGlh+QPjy4b9OBjks1AILXBqUVHmG2CCerNIIr7OoKtEk8WODXbLwfQ6XycU7iOma6RpVzvhiAOVSk99xTLMpnlZ21eukStjO1XMJL0zSSsoegudfNOruAHyDINhAtNxaRp2W/4Hz10vXp92K9QfNb7dJZImTiwqwjrO4NMJ6c0iifg6Uwb9YdNBktRU2E8EwB/6mHDEgU5jZ27NtwraqIPcGdupYibpnUlaQdFb6OSbXsWwyzO6u7vHv3Iahl3vFnjwy4AMC1fAohXj29XA2nUTmYadkN4ssju+bnbWt11ctACjXrhETYbZzKn9FnpdWdb3k2vkythOFTNJ70zSCoreQiff9CpTsTOJMfrEBt1w39kQcEDdkXDqH8e/q1d8PvpjMcrUao7KsHZdrjEZ8XUDkSSJhqoLaN65kVnVR+dEH1cFBQUFhfxE8djlGRUVFeNbcYzixLIMj3wNuj8Cc7WIq9NMoD3rwNp1mgn0Jh233iwyWfF1A9GojdRUHjqjjLpcGNupZCbpnUlaQdFb6OSbXsWwyzO8Xu/4VnQ6IbFuCo/dy7+Cjx8EtQ7OexAs1eM/xr5olBcnULtuIOPWm0UmK75u2H5yQOtUougtXGaSVlD0Fjr5plcx7PKMcV9gCW9dSQmYBndN+OwJeP7H4vVpf4a6IyZwgMCTHg8RYF+djj3HUbtuILnwB+XLQn/YdMgFrVOJordwmUlaQdFb6OSbXsWwyzOk8U5rjjAN2/vZ7mSJRZfAwm9N7PgAHolPw07UWwcT0JslIhEPwXAPMDnxdQOZbq1TjaK3cJlJWkHRW+jkm96cTZ5YvXo1vb29lJaWsm3bNpYsWcLSpUvTWrexsZGbbrqJVatWMXfu3DGXX7JkCQsXLuS8885j4cKFNDU1sWbNGhwOB2vWrJmolKzS0NAwvhVTGHZBF9x7tniuPxpOvWXix/dZKMRHoRAa4DSzecLbG7feLOENiGxYg65q0uLrEky31qlG0Vu4zCStoOgtdPJNb0567FauXAnAqlWruPrqq1mzZg1r1qzh9ttvT2v9pqYm1q1bx7x585AkKeVj4Lb6+vpYvXo1ixYtQpIk5s2bR2NjY84ZdQAtLS3jW3GIYSfL8PBXoedjUXx4+ToRXzdREt66400m7FlonDyWXlmW8Qc7iMmRCe8rFbvj6ybXWwcTGNs8RdFbuMwkraDoLXTyTW/OeewaGxu5/fbbkWV50OerVq1i0aJFrFgxdmG1pqYmFi9enNJb19fXR1NT06DtzJ07l/POO4+NGzcyd+5clixZwuLFiycuZhIYel7SZkg7sdY34JOHhTG3/EHRNmyihGWZx+K167IxDQtj63W436at5zG06mLK7J/DbjkIKYuZpVMVXwcTGNs8RdFbuMwkraDoLXTyTW/OGXZr1qxh4cKFwz5PfLZu3boxp2R7e3tZv359yu9WrlzJHXfcMeizkpISrr766nEe8dRSNM7WXEM9dr2firezjoO6w7NwYMCrPh+90SglKhXHDknQGC9j6fUFdgIQjrpo73mcXsdrlNuPw2reb8L9Vacyvg4mMLZ5iqK3cJlJWkHRW+jkm96cm4rdsGHDiHFxNpttRINtIEuWLEn5+bp161iyZAk2m20ihzitZMuwc4jQMaxZDB14JO6t+4LZjDZLwaZj6U0UDi4uWoBaZSIU6WNX90Nsa70Nl/fjCf2nlZiGnYr4Osi/m8dEUfQWLjNJKyh6C51805tzhl1TUxMlJSUpvyspKWHTpk1jbiPVNGpTUxMbN24c1duXmAZubGxM/4CnmK6urvGtOMSwc8ZDBqxZckQ5olGej6eET6SF2FBG0yvLMsGQ8KiV249jz4bvUmE/EZXKQDDczc7O+2nadQdu39ZxGXiJwsRT4a2DCYxtnqLoLVxmklZQ9BY6+aY3pww7h8Mx6vc2m23MZUbimmuuYdWqVSm/6+vr45prrqGvr48VK1bQ19fHokWLaGpqGnF7wWAQl8s16JGzeDyQOG8Jwy7usbNlyWZ5yO0mDMzX6dhbP4GWFRkQibqJyUFAQqctRa3SUW4/lr3qv0uZ7VhUkpZAqJ2Wjv+wo/0feOP9XtMlkRE7FfF1CgoKCgoK2SDnYuwmg3Xr1nHooYeO+P2SJUsGJVMsXryY8847jyVLlrBt27aU69x0003ceOONwz5vaWnBYrFQV1dHZ2cn4XAYvV5PaWkpbW1tANjtdmRZThqptbW19PT0EAwG0el0lJeXsyue7GCz2VCpVPT19SXX7ezsJBAIoNVqqaqqYudOEWdmtVrRaDT09vYCUFVVhdPpJPzBB9QCssVCS18f9PXRv6MOUOPXddDcHKSyshK3243P50OlUlFfX09LSwuyLGM2mzEajclGyBUVFfh8PjweD5IkUVVfz9/jx3eWSkUgEKCzsxOA8vJyAoEA7ni27KxZs2htbSUajWIymSguLqajowOA0tJSwuFw0kiur68HoLm5GYPBgN1up729HRDeW198qlTCghyD9q52QqEQer2esrLP4XfVEuJ9wvIn+AIt7Gj/B1ppX+bUnUVvb2/yfFdUVNAa92gmzndPbyuhmPAGet0m+nuah53v4uJitFrtoPPtcrnw+Xyo1Wrq6upobhbGocViwWAwJM9hZWUlHo8Hr9ebPN+xWIzm5mbMZjMmkyn5X2J5eTl+vz95vhsaGti5cyexWAyTyYTFYkme77KyMoLBYPJ8NzQ00NbWRiQSwWg0YrVaB53vSCSC0+lMnu+Ojg7C4TAGg4GSkpLkNVtSUkIsFht0zXZ3dw8432WDrllJkujv7wegpqYmeb61Wi2VlZXJa8DhcKBWq5PXd3V1NQ6HA7/fj0ajoaamJpmRVlxcjE6no6enJ+PzXVFRgdfrxev1Js9h4vouKiqiqKho0PlO95otKysjFAolr9mh59tmsyWv2aKiIhwOR/J8T9Y9oqamhr6+vozuEanOt8ViQa/XJ893JveI4uJient7U16zRUVFmM3mrN0jBl6zQ+8RA6/Zuro6urq6Ul6zdrsdIHnNDj3fqe4RA69ZtVpNc/Pk3yMGnu/pvEdEo1E6Ozsn/R6RuGan+x6h0+nw+/2Tfo8oKSkhGo2mvEeEQiHSRZJzLN1DkiRWrFiRstTIvHnzAEY0tkZi3rx5rF+/Pq2adgkaGxtZtGgRa9euTTl9GwwGCQaDyfcul4v6+nqcTifFxcUZHV8m9PX1jThVPSLPPguLF8M++8BHHyHH4JcmiAbhiiawz5nYMT3ocvHjnh4q1GqebmhAl8VijqPp7XW+QUfv01hMe9NQdd6I2whHXHT3v0S/ezMA9uJDqC49bdSik07PB7R2PYBBV8W8upUTE5Em4xrbPEbRW7jMJK2g6C10ckGvy+XCarWmZWPk1FTsWPT19WWc+NDY2EhTU1NGRh2QXH6kZA29Xk9xcfGgx1SQ+A8hI4bE13m7hFGHBMXD28ZmREyW+Vv8v4uLrNasGnUwut5EfJ1eVz7qNrSaYmrKT6em7EwA+l2baOt+FFmOjbiOdwrLnCQY19jmMYrewmUmaQVFb6GTb3pzzrCz2WxJl+tQHA4HhxxySEbbW7NmzahG3bJly1i0aNGI3490LHnFCIkTlpqJFyV+zudjeziMRaVi2RQZtwkSGbF6bVlay9uLD6a2/IuAhMPzDru6Hx7RuEvE15kMs7NxqAoKCgoKClNCzhl2y5cvHzVpYaRSJiOxYcOGUb18jY2NKV2sCYNutNi86WDWrHFkO4xQ6mSiiROyLHNXPJ7i/OJizKrsX06j6Q2G4obdGB67gdgsB1BfsRRQ4fS8z87OdcTk6KBlwhE3oXj9uiLD1LWSGdfY5jGK3sJlJmkFRW+hk296c86wW7ZsGY2NjcOyXzds2ACkLmUyGqOVTwFYunRpyunWdevWAaTV6WIqSQSUZriSeB6SETvRGnabAgHeCwbRSRIXTJK3biS9kaiXaMwPpO+xS1BsXkBD5XIk1Lh9H7Oz8z5isd0tyXwD+sOqp6B+XYJxjW0eo+gtXGaSVlD0Fjr5pjfnDLvFixezdOlSbrrppkGfr1q1irVr1w7zvs2bNy+ZVDGUdEqjXHfddcnetAkaGxu56aabUu5vuolGo2MvNJQh7cSyVcPuzvj5/aLZTJlmchKsR9Kb8NZpNXZUKm3G27UUzaeh6ktIkgaPbwstnfcQi4WB6Ymvg3GObR6j6C1cZpJWUPQWOvmmNyfLnaxdu5bVq1dzzTXXUFpayrZt21i5cmXK7FSbzTaiR85ms2Gz2VK2KBu4zKpVq1i5ciU2my05Dfzss8+Out50YRpPq66RPHYTMOw+CQZ5xe9HBXxtEo3fkfQm4+t0mXnrBmI2zWNW1Vdo6fgvXn8TzR3/oaHqS8mOE1MdXzeusc1jFL2Fy0zSCoreQiff9OakYQek3bt18+bNo36fqJMzGjabLWV5lVwk4+zbQADidXqy2U4skQl7clERDdrMPWbpMpLeZHydNv34ulQUGWczq/pCmtv/gy/QzI62fxAKi5pTUxlfB+MY2zxH0Vu4zCStoOgtdPJNb85NxSqMTqLoYdrEi0diNEK8CGdiKna8yROt4TBPxfvCfnOSp6pH0hsMp1fqJB1Mhnpm11yEWmUgEBL7M+iqpzS+DsYxtnmOordwmUlaQdFb6OSbXsWwK3QGTsNKEkE3BOJOzPF67P7hdBIFjjIaWTBF7cOGki2PXQKjvobZ1V9DrRIud6WNmIKCgoJCPpKzU7EKqSkryzCmbIQadgYb6MfhXe6LRnkoXqxxvN66QKgTnaYkraSHVHqjUT+RqPAYTiTGbigGfSVzar+B0/0eJdbDsrbddMl4bPMcRW/hMpO0gqK30Mk3vYrHLs/IpF8csNuwqxUtJiaaOPEfp5OALLOvTsfhBkPG6zs9H7Gt9TY6ep9Oa/lUehPTsBp1MWpVdj2Gem0pFSUnoFEXZXW76ZDx2OY5it7CZSZpBUVvoZNvehXDLs9INBJOmxGKE49nGtYbi/Hf+P6/GW/inCn9ro0AuH1b0lo+ld7xFCbOBzIe2zxH0Vu4zCStoOgtdPJN76Qbdpdeeulk70JhNEaYih2Px+4BtxtXLEaDRsPiosw9WqGwI1lKJBJ1EY44Mz8IMm8lpqCgoKCgMFOYdMOuIHqt5hANDRm62kaoYZdpRmxIlvlnvCDx12021OPw1jk87w567wvsHHOdVHqDoexlxOYSGY9tnqPoLVxmklZQ9BY6+aY37eSJBx98MOON9/X1JVuBKWSHtrY2auPxcmmRpXZiT3o8dESjlKrVnGU2Z7Yyoq+swy0MO43aQiTqxhfYidW836jrpdK7uzhxYRl2GY9tnqPoLVxmklZQ9BY6+aY3bcPu3nvv5YEHHkCW5Yx2MJ44LIWRiUQiYy+UIByGRP2dCUzFxmSZv8W9dRdarehVmTt6fYEWwpF+VJKOCvvxtPU8hi84dv+9oXqjsVByCrfQpmIzGtsCQNFbuMwkraDoLXTyTW/aht0dd9xBSUkJ11xzTdob7+/vZ/ny5eM6MIXUGI0ZFM3t6ABZBq0WysuJhsEdr1ecyVTsiz4f28JhzJLE+eOswJ2Yhi02L6DIOBeAQLCDWCw8atmToXpD8YxYtboIjTq/2ryMRUZjWwAoeguXmaQVFL2FTr7pTduws1qtSJLEnDlz0t74nDlzcrLfaj5jy6R23MBSJyoVrmaQY6DWQVFF+pu5M+6tW15cjGUc3rpYLIzL8yEANvNBaDVWNGozkagHf7CNIuPIVuZQvdkuTJxLZDS2BYCit3CZSVpB0Vvo5JvejH6le3t7M97B3LlzM15HYWTa29vTX3ikjNgGkNIc+Q+CQd4JBtECF1mt6e97AC7vx8TkEFqNHZOhAUmSMBnqAfAFR0+gGKp3d6mTwpqGhQzHtgBQ9BYuM0krKHoLnXzTm5Fhd//992e8g1//+tcZr6OQJUZKnMhgGvaDYBCAI4xGyjXja1SSmIa1WQ5Mxlwa9cKw86eRGTuQZI/YAvTYKSgoKCgoTBSlQHGeUVJSkv7Co3js0mVHvOL2XJ0u/ZUGEI448fqbALCZD0x+nvTYBVpHTcgZqrdQixNDhmNbACh6C5eZpBUUvYVOvulVDLs8IxqNpr/wSF0nMvDY7QiHAZitHbuvayoc7vcAMBlmo9Pakp8b9FVIkppozEcoMnKtw4F6Y7EwoUg/UJgeu4zGtgBQ9BYuM0krKHoLnXzTm7Zhd8cdd6BWq/ntb387mcejMAZOZwbdGkboE5tJRuxEDDtZlgdNww5EJWkw6GqA0adjB+oNhXsBGbXKMC29XCebjMa2AFD0Fi4zSSsoegudfNObtmHncDj49a9/TSwWS372zjvvTMYxKWSLCU7FhmSZXfH6PeMx7PzBVkLhXlSSluKiBcO+NxnEcaXTgQJ2x9fptOVKfUQFBQUFBYUUpG3Ybdy4kUsuuYSrrroq+dlNN900KQelMDJ1cSNtTKJRaGtLrIQsZ16ceGc4TAwwSRLlanXGx5roNGEpWoBaNTxGb3dm7MiFigfqLeSMWMhgbAsERW/hMpO0gqK30Mk3vWkbdtdeey2zZs3i0EMP5Yc//KHirZsmOjs701uwqwsiEVCpoKoKXzdE/OKr4jSv0YHTsJl6yGKxME7vBwDYh0zDJkhkxgZDXURjgZTLDNSbbCVWgPF1kMHYFgiK3sJlJmkFRW+hk2960zbsFi5cSFNTEyeeeCL3338/CxcuZN26dey5556cd9553HzzzTz33HO4XK7JPN4ZTzhubI1JYhq2uho0mqS3zlwNGn16m5hIfJ3b9ymxWBCtxorJMDvlMlqNGa3GDoA/sCvlMgP1BkNiKtZQgBmxkMHYFgiK3sJlJmkFRW+hk296MypMZrPZWLVqFatWraKpqYnly5dzyCGHsGnTJtavX4/D4Uh6dhYuXMghhxzCokWLWLx4MbNnz56M459x6PVpWmW74obSkIzYqUqcSEzD2swHjurtMxnqcHr68QV2YjbNG/Z9Qq8sRwmGRYFsXYEadmmPbYGg6C1cZpJWUPQWOvmmd3wVZxEdJebOncttt92W/MzpdLJp0yY2b97Mpk2b2LhxI2vWrEGSJObOncvKlSv5wQ9+kJUDn6mUlpamt+BIxYkzqWGXMOwyrGEXjrjx+LcBw7Nhh2LS1+P0vD9inF1CbyjcB8RQSTq06vH1q8110h7bAkHRW7jMJK2g6C108k3vhOrYXXfddYPeW61WTjrpJK6++mruv/9+Nm3aRCwWY+vWrfz6179m69atHHrooUp83gRoSyREjMVIGbGZeOzixYnnZOixc3reA2RMhgZ02tELOxoNiQ4UrchybNj3Cb0DEycKNSM27bEtEBS9hctM0gqK3kIn3/SO22MHcPDBB6e13Jw5c5gzZw7nnnsuAJdeeil//etfJ7JrhbGYYDsxZzRKX7y0zawMDDtZlnG43wEGd5oYCYOuApWkIyYHCYa7MegqUy6ntBJTUFBQUFAYmyntPHHJJZdwyimnMG/e8FgqhfSw2+3pLThS14k0p2Kb49OwFWo1Rar0L5NAsI1guAdJ0lBs3nfM5SVJhdEgCiinqmeX0Jvw2OkKtNQJZDC2BYKit3CZSVpB0Vvo5JveKTXsFi9eTG9vL3Pnzp3K3RYUo/VVHcQIU7HpJk8k4usy8dYB9HveAaC4aB/UqvQCTo16cYz+wPA4u4TeRKkTQwF77NIe2wJB0Vu4zCStoOgtdPJN75QadkuXLmXTpk2cc845U7nbgsLhcIy9kCwPMuxCXvCLhNK0p2K3xw27TOLrYnIEl0fUrktnGjbB7kLFwz12DocDWY7tnoot0IxYSHNsCwhFb+Eyk7SCorfQyTe9k2LYKbXsppneXggGxeuamqS3Tl8MBmt6m2geh8fO7f2MaCyARl1MkXFO2uuZ4h67ULiPSNQ77PtwxIEsR5EkNVqNLe3tKigoKCgozDQmxbDr7e3lN7/5DXfeeedkbH5GU1tbO/ZCCW9dRQXodBknTsAAj10GpU4cnnjtOssBSFL6l5ZabUwmRfiGTMfW1tbuzojVlmW03XwjrbEtIBS9hctM0gqK3kIn3/RO+Ffy5ptv5tJLL+Xmm29OljGZM2cOV111FcuWLePmm2+e6C4UBtDT0zP2QhNMnIjJMi0ZFieORDx4fFuAzKZhExgN8Ti7IdOxPT09BAq8lViCtMa2gFD0Fi4zSSsoegudfNM7oXIny5cvp6mpiZKSEu677z6uvvpq7HY75513HitXruTAAzP/gU+wevVqent7KS0tZdu2bSxZsoSlS5emtW5jYyM33XQTq1atSjtRYyL7m0qCiSnW0ZhgDbuOaJSALKMBajXpXSLdjlcAGaO+Dv04MldNhnoc7reHeeyCwSBqVeHH10GaY1tAKHoLl5mkFRS9hU6+6Z2QYVdSUsL999+ffL99+3bWrl3L7bffzm233YYkSeMyjlauXMm8efNYtWpV8rMlS5bQ19fHihUrxly/qamJdevWsW7duhGXWbNmTXJbE93fVKJLZ2p0SDsxZ4btxBKFieu1WjRpFAMOhLroc70FQIX9+PR2MgSTPl6oOLgrGU8HQq8/vHsqtpBJa2wLCEVv4TKTtIKit9DJN70TMuz22GOPQe/nzJnD1VdfzdVXX8327dtxOBxpFzFO0NjYyO233z4svXjVqlUsWrQobcNu8eLFKb11fX19NDU1JbeTjf1NJeXlaXitJthOLJMesbIs097zP0DGYtonZb/XdNBpS1GrjERjfgLBjmRtu7KyMra2JrpOFLbHLq2xLSAUvYXLTNIKit5CJ9/0TijGTpblETNg58yZk7FRB8KTtnDhwmGfJz4bzQuXoLe3l/Xr17NmzZphj5KSEp599tms7m8q2ZXwxo3GBKdiMzHsXN6P8AV2IEkaqkpPTm8HKZAkKRlnN7DsSeuuz4jJYUA1ZnuyfCetsS0gFL2Fy0zSCoreQiff9E7IsLvqqqu46aabslreZMOGDSPGxdlsNtavXz/mNpYsWZLy83Xr1rFkyRJsNltW95dzDDDsYhFwxa/JTIsTj2XYxWIhOnqfAaDMdjQ6rW08R5skMR07MM4uhgMAvbY0OT2roKCgoKCgkJoJGXY7duxg8+bNzJkzh9/+9rfJrNiJkEjGSEVJSQmbNm0acxuLFy9Oud2NGzcOi/nLxv6mkoFGaUpkGXbGPV51dbh2gRwFlRbMVentI13DrtvxCpGoC63GRpn16PQ2PgqJQsX+Aa3F9AYR7zeehIx8Y8yxLTAUvYXLTNIKit5CJ9/0TijGbsWKFSxcuBCr1covf/lLrrrqKiRJYvHixSxZsoSFCxdy4oknpr29sao722y2cVeAvuaaa1i7du2U7W+yUI3Vt9XlAm+8yG9tLc7N4qW1HtIpAReMxWiLRIDRDbtguI9ex2sAVJWegkqVWeuxVBj1NYBEOOoiHHGi1ViJxPqAwi91AmmMbYGh6C1cZpJWUPQWOvmmd0KG3ZIlS7jqqquS77dv38769evZsGEDv/rVr3A4HMybN48tW7ZM+EAnwrp16zj00EOzus1gMDgoBXqqum309fVhsVhGXiAxDVtSAiZTxsWJWyIRZMAsSZSqR5767Oh9GpkoRcZ5WEzz09v4GKhUOgy6KgKhdnyBVqxmK/5AF1D4iROQxtgWGIrewmUmaQVFb6GTb3onZNgtXryYa6+9lsMOO4xzzjmHOXPmsGLFimQm6fbt22lqakp7e2O5OyfirUsVKzeR/d10003ceOONwz5vaWnBYrFQV1dHZ2cn4XAYvV5PaWkpbW1tANjtdmRZTm6/traWnp4egsEgOp2O8vLyZLCmzWZDpVLR1yc8V7FYjM7OTgKBAFqtlqqqKnbGp16tViv6LVswAqGKCuRgkF0fhQEz2jIvsmyipUVkUlgsFvR6fbLwYmVlJW63m41xb99snY6dO3ciyzJmsxmj0Uh3t8hONRe78fg+AyTk0AFIksTOnTuJxWIUFRVhNpvp7OwERDZRIBDA7XYDMGvWLFpbW4lGo5hMJoqLi+no6ACgtLQUtVQOtNPZ/RFm497E5H6QwOOSMOpCtLe3A2KaPBaLJc9hXV0dXV1dhEIh9Ho9ZWVlyXNot9sB6O/vT3m+KyoqaI0bxEPPd3V1Nf39/SnPd3FxMVqtlt5e0Yi3qqoKl8uFz+dDrVZTV1dHc3Nz8nwbDIbkOaysrMTj8eD1elGpVNTX1+P3+2lubsZsNmMymejq6kqeQ7/fj8fjQZIkGhoakufbZDJhsViS57usrIxgMJg83w0NDbS1tRGJRDAajVit1kHnOxKJ4HQ6Aaivr6ejo4NwOIzBYKCkpCR5zQ4937W1tXR3d6c83zabDUmSkue7pqaG3t5egsEgWq2WyspKWltb8fl8OBwO1Gr1oPPtcDjw+/1oNBpqamqS12xxcTE6nS55zWZyvisqKvB6vXi93uQ5bGlpQZZlioqKKCoqGnS+071my8rKCIVCyX/shp5vm82WvGYjkQgOhyN5vifrHlFTU0NfX9+I9wiNRjPomnU6nSnP90j3CJ/Pl7xmE+dw6D0iGo3S29ub8pqd6D0iHA4nz/fQa9Zut0/LPSIYDNLc3Dzp94iB53s67xE+n4/Ozs5Jv0ckrtnpvkeEQiH8fv+k3yNKSkqIRqMp7xGheBmydJDkoXU+xsH27dtxOp0cdNBBE90UkiSxYsUK1qxZM+w7u93O3Llz2bx5c9rba2xsZNGiRcPKmUx0f6k8dvX19f/f3rvHNrLld35fkqJerUeR6rfU3VdFD7DjxWLnktLAeexuMk2OHWeDDTxkd9Z/xFlMRC4c/5FdzyVH80c8g42vhvR1EsBZz5B9x5uHMVk1OQ7gADFmWH2xa8B2vC3SM5vr6831kOpu9e2nRBYltSSKj5M/qKrmm0XxVVXnfABBUtVhnfM9p1j88Zzz+/2Qy+UwNzenuH3dUigUYG639+33fg/46leBX/gF4I/+CP+XD0hGgL/73wH/caMd2sC9bBb/UzaL/2xmBt++fLnhfJkUkdr5Dk6LGSzM/3s9ecI2I3f4/+Lpqz/A1MQiblz5L/Dpk98GYMDn31nvy3Kvmuk4tjqD6dUvNGkFmF69owa9+/v7mJ+fV2Rj9GXheHl5ucao+4u/+At88MEHePToUdfX4jhOtszrEUURKysrXV0vHA63zT5x3vomJiYwNzdX8zMMWrVV5uzbE85y23UdnPjMceJWi5t4L/f/4LSYwZhpBpcsf0/ZRbtgSg5U/BwnpxUt42MW3Rt1gIKx1RlMr36hSSvA9OodrentybDb3t7GBx98gJ/85Cc1x99991187WtfQzwex4cfftjVNaU0Za1oFcqkFYIgtF1y7Xd9g+bk5KR9ASnezvXrAKpi2HUZnHi5iWFXKO7jdfaPAQBXrC6YjBPKLtoF5rF5jJlmAJQhHvxbAHTsrwMUjK3OYHr1C01aAaZX72hNb88zdu+//z7sdjtMJhN+/ud/vibsydraWtf74jweD5LJZMPrBEEA0DyUSTvahTMZRH2DpuN0sGTYLS6CEHTtPNFuxu7FXhyEFDA9cQPzM39LaZO7wmAwyGFPDt78OwD6TyUmMeqp/mHD9OoXmrQCTK/e0Zrengy7dDqN9fV1bG1tYWNjA4QQvPfee3A4HDCZTPjc5z6Hhw8fdnVNp9MJt9uNjY2NmuPBYBDRaLRh9s1ms8Fma57GSolR2W19o+bq1Q7B6KoMu+M9oHBU+Xf+Rudri6USxHIZQKNh9+b4EfbffFxpw8X/BAYFOWTPi7QcS1ACQM+MXcex1RlMr36hSSvA9OodrentyStWEATZIHr33Xfh9/sBVBwWNjc3sb29jc3Nza6vG41GEQqFEAgEsLCwgFQqBZ/P1xBcGKjskWs1I8dxHDiOa5oy7Lz1jZqdnR3cutVm+q3KsJOWYS9cAcYmO19bmq27ajJhuipuDyFlPN/7IwCAZdaBqYlr52q7UqQZOwlaDLuOY6szmF79QpNWgOnVO1rT25Nh1wq73Q673Y4HDx7go48+6ipIsYRkJHaik4es5E7dr/pUTaEAnLljY3ER4p9U/lTqOLEtZZwYH685ntl/iPzpK5iMU7hs7X4su2Vy4ioMBhMIqczYjVOyFMtgMBgMRq/0tBRLCMFHH33U8vzt27eRTCZ7qYJRx/z8fOuTz59XUoqZzcDFi2/313XpOFG9DFssHeFV9l8BAC5bv4Qx0/R5mt0VRsMYJscrzh8m4yxMxvEOr9AHbcdWhzC9+oUmrQDTq3e0prcnw+7b3/42/H4/fvVXf1UO+scYLGNjbSZZqz1ijca3HrFKHSfOAiBWe8S+Od5GuXyCcfNFWGbbL2n3k+nJJQCAeWxhaHWOmrZjq0OYXv1Ck1aA6dU7WtPbc2sFQYDH4wHP8+B5Hk6nEw6HA1arFQ8fPlRdrlWts7e3h5mZmeYnq/bXAef3iK3OEXtarCxlT01ch0FJstk+YZ1bwXH+M5RPf2ZodY6atmOrQ5he/UKTVoDp1Tta09vzJzXHcYjH4/jhD3+Id955B5ubm/B6vXC73RBFEd/5znf60U6GEuoNuy5i2JUIwZNiEUCtYVcoiAAq8eWGybjZiuXr/whjhqWh1stgMBgMhpbp2/yi0+mUY77lcjnNrUlrhbZu13WGndhF1onnxSJOCYEZwPWqaedCsZKzbnzMcp7m9ozW3Mx7gSatANOrZ2jSCjC9ekdregeytjY/Py8nvGX0Fyk5cFOqDLvCEXBUyW2saClWWoa9aTbDVBWjTlqKNZu58zS3Z9rq1Rk0aQWYXj1Dk1aA6dU7WtPbk2H34MEDfPnLX8bdu3cb8sKGw2E5AwWjfxwfH7c+WR3Dbqfy5/gMMMl1vm6z/XWEkKoZOwUXGQBt9eoMmrQCTK+eoUkrwPTqHa3p7cmwi8Vi+NGPfoTNzU0Eg8Gac++99x7i8XhPjWM0osgrdnGxxnFCSZKIZoZdsfQGhBQBGGAemztni3tDa95IvUCTVoDp1TM0aQWYXr2jNb09GXY8z8t/O53Ohlm79957Dx9++GEvVTDquH79evMThADPnlX+XlyU99d1G8OuxnFCWoYdm4PBYDpXe3ulpV4dQpNWgOnVMzRpBZhevaM1vT0ZdtX5Qu12e9NgxISQXqpg1PHkyZPmJ3I54OgsMez1693HsGuSdaJQFAEA5hEtwwJt9OoQmrQCTK+eoUkrwPTqHa3p7TnzxB/8wR8AAJaXl5HJZBrKDDJZPKMKaRnWYgGmpuSlWCUescflMp43CXVyehbqZFT76xgMBoPBYHRHTwvH7733HlZWVrC1tYWvf/3rTYMRp1KpXqpg1DE7O9v8RKvgxAqWYp+czdbNGY2wGN/a+mqYsWupV4fQpBVgevUMTVoBplfvaE1vzzsC79+/jzt37iAYDILneaRSKdhsNuzt7UEQBKyvr/ejnYwzJiYmmp9oFZy4i1Any2ZzzQzr6ZlhNz6iUCdAG706hCatANOrZ2jSCjC9ekdrenuOY8fzPLa2trCxsQFCCMLhMN5//33E43F8+9vfxi/90i/1o52MM3Z3d5ufqDLsyiVg/2nlXyVLsZJhd6tqGRaozjrBnaOl/aGlXh1Ck1aA6dUzNGkFmF69ozW9ffPh9fv98Pv9/boco1uqDLvD50C5CBjHgJlrnV9aPWMnUYlhJwIYrWHHYDAYDAZDOQPJPMGyTgyOK1euND9RZdhJoU7mlgCjgiglzWbsiqUDEJQBGEcWww5oo1eH0KQVYHr1DE1aAaZX72hN70AMu729PfzWb/0Wi2E3AA4ODpqfaBGcuBOEkLczdlWhTk7l2bo5GAwDuU0U0VKvDqFJK8D06hmatAJMr97Rmt6el2I/+OAD2WHC6XTiC1/4ApaXl/Hee+8hl8vhgw8+wNe+9rV+tJUB4EiKVVdPtWH3ceVPJR6x2XIZ++UyDABuVkXXLqgk1ElLvTqEJq0A06tnaNIKML16R2t6e5qKuXPnDv7lv/yXSKVSeP/992G327GwsIBvfOMb+MlPfoL5+fl+tZNxhtHYZMgKBeDVq8rf1VknFMzYbZ/N1l0bG8Nks1AnI/SIBVro1Sk0aQWYXj1Dk1aA6dU7WtPbU2utViu2trbwox/9CJlMBqlUCoFAAPfv38e7774Lk8mEhw8f9qutDAA3btxoPPj8eSWlmNkMXLzYVQy7R6enAGoDEwPAqZxOjOuluT3TVK9OoUkrwPTqGZq0Akyv3tGa3p4MO4vFUvP/8vIy/H4/fvrTnyKVSmFrawubm5s9NZBRS9PUJtIy7PXrgNEox7DrJtRJvWFXKOQAjH4pVmupXHqBJq0A06tnaNIKML16R2t6e9pjZ7Vasb+/j7m5Rq/J5eXlXi7NaEHT3LtV++sIQVfOE60MO3nGzmxpeM0woSnXME1aAaZXz9CkFWB69Y7W9PY0Y/fee+8hEomw8CZDZGZmpvFglWF3kgVODyv/ziuYPW5m2BFSRqFYGdNRz9g11atTaNIKML16hiatANOrd7Smt+cdgbu7u1heXpYdJhiDZWpqqvHgs2eV34uL8jLs9CXAPN3+WkVC5Dyx1YZdoXQAoAwDjBgzjTZHXlO9OoUmrQDTq2do0gowvXpHa3p79ooVBAEOhwPf/e53ZYeJn//5n8cHH3yAH//4x31qJkPi9evXjQebBCdWsr/uWbGIIoBxgwHXakKdvHWcqM4dOwqa6tUpNGkFmF49Q5NWgOnVO1rT23ev2O985zuYn5+Xw5987nOf61dbGa2ocp44z/66W2NjMFYZcGoJdcJgMBgMBqM7enKe+Jmf+Zma/5eXl+H1euH1egEA29vbEEWxlyoYdVy+fLnxYPWM3Vblz64cJ6oyTgBvs06Men8d0EKvTqFJK8D06hmatAJMr97Rmt6eZuwIIW0dJ5aXl/Huu+/2UgWjjoYI2IQ0TSemKNRJixh2UtaJUcewA7QX8bsXaNIKML16hiatANOrd7Smt2ev2I2NDeYVO0QODw9rD+RygHTTdZl1onWoExGAOpZiG/TqGJq0AkyvnqFJK8D06h2t6e3JsHv06BESiQSWl5fx27/928xZYgg0ODNIs3UWCzA11d2MXavgxCpaih2188YwoUkrwPTqGZq0Akyv3tGa3p4MO6/XC7vdji996Uv4zd/8Tdjt9hqv2I8++qhf7WSccfNmXZ6wqmXY0zfA0W7l304zdm/KZbwslQDUx7AryTHs1LAU26BXx9CkFWB69QxNWgGmV+9oTW9PzhMulwvvvfee/P/29jbi8TgEQcD7778PURRhs9nw13/9111fOxQKYW9vDwsLC0ilUnC5XHC73V1fJxKJIJVKyf/bbDbZuaNah91ux927d2G325FOpxEOhyGKIsLhcNd1DpKdnZ3avHXV++vOYtiNzwKTXPvrSPHrLEYjOJNJPl4x6ggMBhPGTKMPytigV8fQpBUYnV5CCAqFAsrl8lDrff78Oa5duzbUOkcFTVoBplfv9FOv0WiE2Wwe6CxgT4ad0+nE17/+dXzxi1/EL/3SLzX1ik2n011f1+fzwWazIRgMysdcLhcymUyDUdYKURTh8Xjg8Xjk6ySTSXg8HqysrMBut8tlM5kMQqEQQqFQjbZ4PN512wdNw4dRC8eJTvfM82IRAHC91f46FcSwA5ro1TE0aQWGr/f09BSvXr3C0dERSmez1cOkWCxie3t76PWOApq0Akyv3um3XpPJhOnpaVy+fBnjdVEp+kFPht27776Ld999F9vb2/jxj3+ML3zhCzXnl5eXu84Zm0wmEYlEGnKzBYNBOBwOxYbd2toaeJ6vKZ/JZJDJZMBxXE1Znudx9+5dPHz4EDzPw+Vywel0dtXuYXHhwoXaA82CE7/T+Tq7Zx9sl6pm64C3HrFq2F8HNNGrY2jSCgxX79HREXZ2dmAymWCxWDA1NQWTyTTULy+FQgHmui9SeoUmrQDTq3f6pZcQglKphOPjY+RyOTx69AhLS0uYnu6QJqpLejLsJLo13toRDodrZtMkpGOxWKzjkmwymUQsFqtZggUqs3DZbLahvNVqhd/v76HVw6MhZ12TGTslHrGvz2bsGgy7qhk7NaC1HH29QJNWYLh6d3d3YTabcevWLZjq7vlhMT4+DqOx5yyOmoAmrQDTq3f6rXdmZgZWqxWPHz/G7u5u3/fwqW5kBEEAz/NNz3Ecp2h5dGNjAxzHtbyOlnn58mXtgXMadtKM3cW6Dzk1hToBmujVMTRpBYant1gs4s2bN7BarSMz6oDKt35aoEkrwPTqnUHoNZlMsFqtePPmDYpnEy39oi8zdv0knU63XAaVUpgpuQbP8xBFEZFIBACwt7fX1HGimmQyia2trYY9eKrmnHli5aXYsdpbQE2hThiMfiA9NCcmJkbcEgaDwXiL9EwqFosYG+ufOaaqGbtO6cc4jlOUoiyZTMJqtSISicDv98Pv9yMYDCIej8Pn8zWUz2QyCAQCsnNGJpOBw+Fo6/iRz+exv79f8zMMLl269PafQgF49aryd7dLsa1m7OSsE5Zem9oXavTqHJq0AsPXO2pnoH4+uNUOTVoBplfvDErvoJ5JuhsdyfATBKEhVEkwGITNZoPH46mZFXS5XDUzeU6nE3fv3oXL5WrYpyexsbGBb33rWw3Hnzx5gtnZWSwtLeHly5coFAqYmJjAwsICnj17BgCwWCwghMhtXVxcxO7uLvL5PMbHx3Hp0iV8djYTx3EcjEYjMpkMAGB6ehoHBwc4OTnBxKtXuEoIiNmMR+IbHDwjAAw4MO7g8eMyrl69ilwuh+PjY4yNjeH69et48qQSE+XVmUdi8fVrPN7dxZUrV7C/L6JYqhio42YOT548ASEEMzMzmJqawuvXrwFU8uYdHR3h8PAQBoMBN2/exM7ODsrlMi5cuICZmRl5me3SpUs4OTnBwcEBAODWrVt4+vQpSqUSpqenMTc3hxcvXgAAFhYWUCgUZCP5xo0bePHiBUwmEyYnJ2GxWPD8+XMAldnbcrks9+HS0hJevXqF09NTTExM4OLFi3IfWiwVI1XaX1nf35cvX8bTp0+b9ve1a9eQzWZxcnICs9mMq1evYmdnBwAwNzcHs9mMvb09AMDVq1exv7+Po6MjmEwmLC0t4fHjirU9OzuLyclJuQ+vXLmCw8NDvHnzBkajETdu3MCzZ89gNpsxMzOD6elpvDoz2i9duoTj4+Om/T09PY3Z2Vm5vy9evIh8Pi/3982bN/Hs2TMUi0VMTU1hfn6+pr+LxSJyuVxNfxcKBUxOTsJqtcr3bH1/Ly4u4vXr1037m+MqHtVSf1+/fh17e3vI5/Mwm824cuUKnj59itPTU1y6dAkmk6mmv0VRbHrPzs3NYXx8HLu7u131d7FYlEOcSA/SiYkJ5PN5AJXwAyaTSV5uGRsbkzc5S2VPT09BCOlYdnx8HIVCoWlZg8GguGyz6xaLRZTLZRgMBpjNZpyepQSUnECkmUmz2YxSqTTwsuPj43If1pc1Go3n7sN+9XensmNjY7JW6YNban+3/V0sFlEsFvvah53KGo3GkfVhuVxGuVw+d3+r8Z6tLiv1oVQWqLx/+93f0u/PPvsMY2NjsFqtKJVK8jO52o6QNCqCqAwAxOv1Nj3H8zzheV7RNVqVA0DcbnfHayQSCQKARKPRpudPTk5ILpeTf3Z2dggAksvlOl67Fx49evT2nz/7M0IAQm7dIpk0Id8EIf9sgpByqf01yuUy+dupFPnZVIp8dnoqHz853SMfp75J/jL9m6RcLg9IQXfU6NU5NGklZHh6j4+PySeffEKOj4+HUl8rTk5ORlp/J9o9N7tF7Vr7Tbd6s9kscTqdhOM44nQ6STab7Us7lIwhAOJ0Onuqh41vf+jm2ZTL5RTbGKpaiu1Es1AlrWhVjuM4RbH1JMeLVs4aExMTmJubq/kZOtL+uuvX3y7D3gQMHUY1Vy5D2gq6UB2cuCrUyaiXrRgMBqNfRCIRGAyGmlilo+T27dvIZDIIBoNIp9O4ffv2qJvE0BGqW4rlOE5elqlHFEWsrKx0vIbkONHqGtV4PB6k02kkEomm5Vu1ZVTculW1ga7aceJR5c9uHCfmjEZMVLlwnxYrS2dqCXUC1OnVOTRpBejTS5Pzhhq1Kp0UOA/d6E0mk0gmk0ilUvIEgs/nk53+tIAax3eQaE2v6mbs7ty503ZGzeVydbyG0+lsa5BVG4eSo0U90utXV1c71jdMpL1gAJp6xPYS6kSOYWee77WZfaNGr86hSStAn96u9shonFFodblccDgcTc95vV5ks9mBxSvtRq8U2UEy4qTf58nSNCqU6m03Ju1IJpNdv2YQ15DQ2ntXdYadx+NBMplsmFkTBAEAFGWECAQCEEWx4Y0iDXS1Z6zb7W663BqLxQBAcaaLYVGTCum8MexaBSeWl2LV4RELYCSpn0YFTVoB+vSSumw6eoYmrUB3eus/26LRKAAoWo1SC4Me37W1NVVcQ0Jr97PqDDun0wm3242NjY2a48FgENFotGE63WazwWaz1RzjeR5+v78htMna2hr8fn9NjLr19fWGcslkEhsbG03rGzU1qUda5InthBzqpM6F+1RlWScA9D3VipqhSStAn16aIvXTpBXoTm/1DJ0gCIhEIggGg6r7rGkHG191o8rWRqNRLCwsIBAIIBQKwefzwefzNU0l1irDRDAYhMfjgcfjgc/ng8fjwfr6OoLBYMPrg8EgfD4fAoEAPB4PNjY28ODBg46py0ZBjZNGj0uxrdKJjask6wSA0TiljAiatAL06R1l1ovzIggCbDabnMPb4XDAYDDA4XC0XOoKhUL4uZ/7ORgMBlgsFnkVph6fzwebzSaXabbC4nA4IAgCYrFYTd3SCo50HYPBAEEQkEwmYTAY5HLVOgwGg7wSU9/e6mtLQe276Yduxlb6vAoEAnC5XHC73U2XiIe5NNvtOJtMprbjp2RMtITm3rs9eusyzujGFbkX5BAR5TIh09OEAKT8//01+WfjlXAnWQURJN57+ZL8bCpFfq/Kxb5UOiUfp75JPk59kxSKbwbT+HNAUwgQmrQSop5wJ+UyIfnDwf/s750M5Lr9ikyEJqEy4vE4AUDsdjtxOp0kHA4Tv99PABCO4xquYbfbCQDy1a9+lYTDYRIMBuXXSmSzWcLzPOE4jgSDQRIOh4ndbiccx9WE/ZDqlkKCBINB4vV6CQACgMTjcUIIIalUisTjcTkcVjweJ/F4nCQSiYZr1Yevktrr9/tJOByWr18fEqtTP3QbDkPS0Cq0l1RftQal1z1PuJNuxjmbzZLl5eW246dkTNpht9uVix7gNSS0Fu5EdV6xDIXkcsDREQDg0LSI0ilgMAFzi51fKu2xq3aeKBQrARGNhnGYjFP9by+DoVIKR8DGzDBqGoxn3fohMH5hIJeWEUWxIXJAKBSCIAjyvudAIIBkMol4PI6/83f+juxJ6Pf7a/aVBQIBpNPpGq9Qr9cLm80mZwuq5s6dOzXB5j0eD1wuF4LBIJxOJ3ieB8/z8lKmkn3YQGVWqd47Fahs+Pd4PIjFYg2rNq364cGDB/jFX/xFRfVWzwh6PJ6mZaSl2WGntlQ6ztvb223H77xjwugPqlyKZbRmYWGh8oe0DGuxQHxVMcTmFgGjAlO9WZ7YQtX+OjXFsJP1UgBNWgH69GqZ+n3IUrSAaoMtFArB6XTC6XQ2pGCq3j8WiURkgymdTss/TqezIVsQgIblO6kOQRAUpZhsRSQSgdfrbdjK43a7YbfbEQgEGl7Tqh8ODw8V1RkIBODz+WTjtVkdoihCEASsr68rumY/UTLOkUgEX/nKVwAoGz89oLUUatpqLUNOU3Jej1igeZ7YUxXurwOq9FIATVoB9eg1T1dmvQZNvxN9S5iH4IPSaWO/tL9KmmEiLbwIpf1asVis6X43pbhcLgiCgHQ6fa5ZLakdrfZ8raysNN1r16ofWumtJhQKIRQKIRqNwu12w2azyXu7q/d+r62tgeO4c0dkUBJ7tV0A/3ZI/faDH/wAP/jBD7ptWg2BQKDlPZBOpxucIiWCwaD8xaAf11CCkvFVE8yw0xj7+/uV3KdNHCeUeMSeEoL9s1x4F5tknVCTRyxQpZcCaNIKqEevwTD4pUwAIPkSxie0+chtFuuzHaVSqa0RKxk3o6KT8dPqfKt+kPKLtiMQCMhRH4DK8mU4HEYoFILL5YLT6UQoFEIsFjt3RAa73d42fptkgLeKz6p0nL///e/jH/7Df9h1+6oJBoMNzowSDoejZdKAfl9DCZ3uZ7XBlmK1So8x7MwA5muyToiV4yoz7BgMhvqRljM7BYWVZtdapWpUivT68+5Bk2LGtWpHMpkcSBaIemPtwYMH4DgOHo8HkUgEgUAAXq/33EavpKvaa7ga6fh5+0163YMHD871esZwYIadxrhx40blj/MadlUx7Kr30qkx1AlQpZcCaNIK0Kd3fHx81E0YKH6/H4IgQBCEBq3VhobX60UkEmkazqOZYZhKpWr+j8ViEAShwfixWq2K99xxHAe3241YLNZQp9S2ZvvfWqFkNofn+QaDi+M4PHjwAKIowufz9bxPTXK6qN8rB1T2yUmzhr04M3i9Xnzve99TNH7djIma0dp7VztziwwAwIsXL3D9+nXg2bPKgcVFiH9Q+bObPLH16cTUOmMn66UAmrQC9OktFAqa+4DohmAwCEEQ4HK58NWvfhVf/OIXkUql5L1w2WwlF3U4HMbW1hZsNhv8fj9WV1eRTqexubkJAE29MkVRhMvlQjweRyQSkeOPViMZToFAAAsLCwiHww1GYTX37t2TY+X5/X7YbDbE43HEYjE4nc6u9rgpyaISDofhcrnkvXVAxWi9f/8+gIqRJwgCfD6fvPcvHo/j3r17ipdlOY5DNBqFx+OBxWJBMBgEz/Ny0H2e5+VMF+clHA7j4cOHisav2zFRK1p777IZO41R7zxBrnc3Y9fMcaJcPkWp9AaAutKJAerZYD8MaNIK0KdXaxuwz0MikUAwGEQymYTP50MsFsPKygq2t7cbykkzfB6PB+FwGE6ns+kSXzgcBsdxCAQCuH//PtxuN7a3txuWSgOBAHieRyQSwebmZtNZq2o4jkMqlYLf70csFoPP50M6nUY4HO56qVjJ2DqdTiQSCfA8j42NDQQCAWxtbcl5bKVctpJxJ7WnW5xOJ7a3t3Hnzh0Eg0G4XC5sbm5ifX0diUSiLxku/uzP/kzR+HU7JmpFa+9dA9Fai1XK/v4+5ufnkcvlBhpR/+XLl7hy5Qpw7Rrw4gWOHyQQul3Z9/CNI8DcIQTdP89k8LuiiDuzs/iNS5cAACenr5F6+rswGifw+Xe+PrC2nwdZLwXQpBUYnt6TkxNsb29jeXkZk5OTA6+vFYVCAWazeWT1D5N+aJVm/8LhsOpydtdD09gCg9fbD8eHfjpPDEpvN8+mbmwMNmOnMSwWC1AoAC9fAgD2S5WIxBcudzbqgOYzdvL+OpUtwwJQhdfksKBJK0CfXs2lJeoBmrQCTG+/aeXpOuxrSGhtfJlhpzGeP38OvHgBEAKYzcjsV2bdlMawaxac+LRQ2ftiVtkyLHCmlxJo0grQp5empWeatAJMb7/pR6aKfma70Nr4MsNOi0gesdeuIbdTGULuHWUvbTdjZx6b71cLGQwGg8FgjABm2GkMq9XaNDix4hm7Nnli1RbqBOg+MKqWoUkrQJ9eLQU47RWatAJMr97Rml5ttZZRiXDeJIadklAnhJCaOHYSal6KVRLRXS/QpBWgTy9Nfmr90Op0OjXTZ1ppZ79getUNm7HTGKIonjs4ca5cRvHsb604T+ghuKVSaNIK0KdXSawzvUCTVoDp1Tta08sMOy1yzjyx0mzdvNGI8bOsE6VyHqXyMQDArMKlWAaDwWAwGMphhp3GWFpakg274sVFHO9VjisKTtx0f50IADAZp2AyTvS1rf1gaWlp1E0YGjRpBejTq6XI9b1Ck1aA6dU7WtPLDDuN8erVK9mwOzRWYthNzAOTChxam4U6KRREAOpLJSbx6tWrUTdhaNCkFaBPr9ZCJvQCTVoBplfvaE0vM+w0xmk+Lxt2YrFi2ClZhgWa54mVcsSq0SMWAE5PT0fdhKFBk1aAPr1a24DdCzRpBZhevaM1vcyw0xiT+TxwdAQA2HtTMeyUhjqRYthdahrDjutbG/vJxIT6locHBU1aAfr0Go30PG5p0gowvXpHa3q11VoGFvL5yh8WC7LPKznEus06UTNjp/Kl2IsXL466CUODJq0AfXq1FgurF2jSCjC9ekdreplhpzH2/u2/rfzRZQw7oL3zhFqXYj+TPIApgCatAH16aVp6pkkrwPTqHa3pZYadxjC9eFH5o8sYdgCaBydW+VIsg8FgMBgM5TDDTmPM5Crpv3D9OsRHlT/P6zxRKp2gXD4BoF7DzmJRXzaMQUGTVoA+vVpbzukFmrQCTK/e0ZpeZthpDOPz5wCA8tVFHFT+BPdO59fly2Xsn6VwkpwnTuUYdtMwGbUVp4fBYPQXg8HQ8cfj8TS8LplMwuFwwGAwwOFwyMdjsRhsNhsMBgMEQQAAuFwuuFyuoWkaFFJ/tPty4vP5YDAYRpJhRRRFuFwuWCwWuFyuvrXBYDDAZrN1LKOHMdYy2jJDGSg+foxxAMdTiwABxqaA6UudX7d3NltnBjB35uGj9v11AJDNZjE3NzfqZgwFmrQC9OktFoswVe1vVSMcxyEYDLY8z/N8zf/pdBoOhwNutxs+n082IB4+fAiPxwOv1wuHwwGr1QoA2Nrakv/ulkgkAp/Ph2AwCL/ff65r9BtRFBGJRPArv/Irqhrb27dvAwCCwSCCwSBu376NRCLRt+tr4V7uJ1rTyww7jWF6+RIAcGA4C3VyEzjLDtaW11X76wxnL1B7qBMGgzFcrFYrvF6v4vLBYBAcxyEajdYc//DDD8HzPMLhcM3xbDbbU/s4juvp9f3E6XRia2sLwWAQv/IrvzLq5sgkk0kkk0mkUinZEPf5fEin0w2GOUOfsKVYjTH++jWA8wcnvlQT6qTykFWzYbe4uDjqJgwNmrQC9OnVWloiJWxtbTU1Fv7iL/6i70aY1+tFNpsdymydy+WqWVZuxfr6OtLpNP7wD/9wJPU3Y2trC8Db2VXpdzqd7k/joJ57+bz9lEwmuyrfTG+31xgmzLDTEoUCcDZjt3d4vuDEtaFOKo4Yal6K3d3dHXUThgZNWgH69BbPwg3piVZ7t7QWqf+8+P1+cByHr3/966Nuikz9mEizqSsrK32rQ+v38traWlflm+nt9hrDhBl2WuLFCxgIAcxm7O5WNtYpDnVydmPWzNgVpRk79Xon5qWAzBRAk1aAPr3lM+clhr7wer1Ip9Oyg8ioqZ6hEwQBkUhEXjLvF7Tdy1rTyww7LSEFdL12DeKTytB1HerkzG2bEILCWdaJcRUvxaplyn8Y0KQVUI9eQgiOyuWB/5wMqJ5RzI5FIhEYDAak02kkk0nZSzQWi8llmh232Wwtl85CoZDsXWuxWODxeGqWuwRBaKhDwufzwWazya+rX3YUBAE2mw3JZBKRSKTGi7e6DsmTVRCEmva3W+5bX18HAAQCAQU9176956m/HsmwCwQCcLlccLvdTZeve1maNSjZ2F2F0v6vpt2Y9qOfuqFbvaNGtc4ToVAIe3t7WFhYQCqVkm/QbolEIkilUvL/Nput6ebgftU3UCTD7hzBieuXYkvlE5RJJZq2eWy+r83sJ5cvXx51E4YGTVoB9eg9JgSrjx6Nuhnn5uE772C6Tx886XS67YeYZETeuXMHPM/D4/HAarXKThLScp/BYKhxnui0DCh9wHu9Xtm7dnNzE4FAAPF4vOXrRFGEw+FAJpPB+vo6OI5DOByGw+HA9vZ2zSxVOp3G2toarFYrfD4fUqkUQqEQbt++LTt1BAIBeDwe+Hw+AJDb386Tl+M4rK2t4d69e0gmk7Db7edu73nqr0eqPxaLwev1NjiwABVDy+VyIZFItG1vK8xmc9evUdL/gLIx7Uc/dcN59I4SVRp2kqVe7XbvcrmQyWQUe2yJogiPxwOPxyNfJ5lMwuPxYGVlpeZm7kd9Q+HMsCPXF5Gr7I89d3Diwtky7JhpBkajem/ap0+f4tYthSI1Dk1aAfr0agGO43Dv3j1F5ZxOJ6xWq/x3NYSQpsebEQgEkEwmEY/Ha8r7/f6O8dcCgQDS6XSNB6jX64XNZkMkEmmYqRJFsSHsRygUgiAIcDqd4HkePM/LBqGS9gPAP/kn/wT37t3DxsZGg4dwt+09T/3VRCIR+e9mcQeBt97M5zHqgEqKrYmJia5f16n/AeV91Gs/dcN59Y4K1Rl20lRt/fJCMBiEw+FQbGitra2B5/ma8plMBplMpuZbXL/qGwpnht0pt4hyATCYgNnryl66W5cn9rSwBwAYV/H+OgZjGEwZDHj4zjsDr+c0n8f4AD4cpvq4TGS1Woe+UhEKheB0Opt+OHfaFxaJROT2Vi/VOZ1OhMPhBsNOmuGRWF1dBdDaCUQpPM/D7XYjFou1DSvSbXu7JRAIIBQKwe/3IxQKIRAINBhSoihCEIS28QoHhZL+H3Qf0YDqDLtwONz0W0T19HKnB08ymUQsFqtZggUqN0Z9HKV+1Dc0zgy744mKR+zcEmBUMIJlQt6GOznbY3dyWgmbMjGuILrxCFFT3KpBQ5NWQD16DQZD35Yy2zFuNmPMyLY1VyN9cJ9n5kjamxWLxZruu2vGoO45k8mEYDCIWCyGYDDYdPnzPO3thlAohFAohGg0CrfbDZvNBp/Ph0AgUGPEra2tgeO4c09aZDKZjsF6W/Vzp/7vZx8FAoGW10in0y0zaASDQfkzvx/XGAWqe8oIgtDy2w7HcW33W0hsbGyA4zhFwRj7Ud/QePYMALBv6C6GXa5chuSsvXD2hsyfVkJNqN2wM1L0QUiTVoA+vVrbgN0Lw9QajUZBCGn6U8+g9mBJewqdTicikUjbGcBu2tsNgUAATqdTNii8Xi/sdru81AlUjL9YLIZ79+6dy8i12+0QRbHl+EqGujQTV4/S/u9HHwWDQaRSqaY/dru95blqg0y6xqeffnrua4wC1T1Z0+l0y8G3Wq1y8MVO1+B5HqIoyt9iAoFAzd6DftY3NM5m7MTT7mLYSbN1nNGI8bM3ZL5wNmNnVrdhl8lkRt2EoUGTVoA+vVqP/dUNSj+ApS/V5wn2Ks3yqeHLtzS20szYxsZGQ5lhtLfeWHvw4AE4joPH40EkEkEgEIDX6z234SE5wfzwhz9sel4yIM+7d09NY1qN1t67qjLsOu1z4DhO0V6IZDIJq9Uqb7T0+/0IBoOIx+M1a/y91JfP57G/v1/zM1AIkQ27vYPKxjruHWUvrd9fVyYleY+d2mfsGAyGvvH7/RAEoWkcuE6x4bxeLyKRSNPQHb1kBrBarefad2e32+VZsmZfXJS29zz18zzf0F8cx+HBgwcQRRE+n0/ep3ZeJKeLX/u1X2s4J4qiPGvYizNDN2N63nHSO6rbY9cr0iALgtBwAweDQdhsNng8np69aDY2NvCtb32r4fiTJ08wOzuLpaUlvHz5EoVCARMTE1hYWMCzs6VUi8UCQojc1sXFRezu7iKfz2N8fByXLl3CZ2dGHMdxMBqNyD56hJtv3lTqeHYRAEDmRZTLc9jZ2QEAzM/PY2xsDHt7FaPt6tWryOVy+Kuz1100mfD48WOUSBYAgcEwjs+eZmAwZHHlyhUcHBzg6OgIRqMRN27cwJMnT0AIwczMDKampvD6LJ3Z5cuXcXR0hMPDQxgMBty8eRM7Ozsol8u4cOECZmZm8PIsQ8alS5dwcnKCg4MDAMCtW7fw9OlTlEolTE9PY25uDi9evAAALCwsoFAoyEbyjRs3YDQa8fjxY0xOTsJiseD58+cAKm/ocrks9+HS0hJevXoley9dvHhR7kOLpeIgIu2vrO/vy5cv4+nTpzX9LT2Ur127hmw2i5OTE5jNZly9elXu77m5OZjN5pr+3t/fx9HREUwmE5aWlvD4cSUuzezsLCYnJ+U+vHLlCg4PD/HmzRu5vwkhePz4MWZmZjA9PY1Xr17JfXh8fNy0v6enpzE7Oyv398WLF5HP5+X+vnnzJp49e4ZisYipqSnMz8/X9HexWEQul5P7+8WLFygUCpicnITVapXv2fr+XlxcxOvXr5v2N8dxMBgMcn9fv34de3t7yOfzMJvNuHLlCp4+fSpfz2Qy1fS3KIo4Pj7G2NgYrl+/jidPnsj9PT4+LmesUNrfxWLxLG5jQV5CmpiYkAMkG41GmEwmFAoFAMDY2BgIISidzXRPTEzg9PQUhJCOZcfHx1EoFJqWNZlMKBaLiso2u26xWES5XIbBYIDZbMbp6al8XYPBIM8qmM1mlEqlrssClVnU999/X+4X4G1wVpPJhHK5jH/6T/8pDAYDxsfH5eWxYrFYc12DwQBCiNzH1X1ICEG5XJa1vv/++4jH43C5XPjqV7+KL37xi/j000/x0UcfYXt7G3t7eygUCrKGUqkkX/e73/0uHj58CJvNhl//9V/HF7/4Rfz0pz9FLBaDwWDAn//5n6NUKsmvLRaLyOfzMBqNGBsbk9tQLpdRKpXk9i8vL0MQBHzta1+D1WrF9773PXzyySdyP0ivke5pg8GAfD4Pg8GAb3/72/jyl78s782qbu93vvOdmvb+3M/9HD799FO57MOHD1EsFnHr1q2a+j/88EOk02n5OiaTCUajseZ++d3f/V38wi/8Aniexz/+x/8YxWIR6XQaP/jBD+T3pSAI8Hq9ePfdd1Eul/HRRx/hww8/xIULFxTdh/Pz8/j+97+PX/7lX4bFYsHGxgZu3ryJH//4x/it3/otLC8v4/d///flZ6t0f0v9WigUkM/n5fuwuv8LhQLK5TJ+53d+B1tbW3Ifra6uYnt7G/fv3wdQSZkm3bP1/fS9730Pn376acv3wvj4OPL5fNN7tv69UP+MqL5npX5pdn9384yQfn/22WcYGxuD1WpFqVSSn8nVdoR0DyuCqAwAxOv1Nj3H8zzheV7RNVqVA0DcbnfP9Z2cnJBcLif/7OzsEAAkl8t1bN+5+Mu/JAQgpfl58j9/npBvgpBUXNlLv5fNkp9NpUjg5UtCCCHiwcfk49Q3Serph4Npax958eLFqJswNGjSSsjw9B4fH5NPPvmEHB8fD6W+Vpyeno60/k4A6PjDcVzNa3ieJ3a7veFa7777btPjrcoTQkgwGCR2u11+fnu9XpLNZuXz8XicACDRaLThtX6/v+a1fr9f0Wuj0WjT46lUivA8TziOI3a7nQSDwYa+cjqd8v/1Y8vzvNxn1e1Q2t5O9bcikUgQp9NJOI4jAIjdbq+5tt/vr2mb3W5v2r5OvHr1ini9XvlandrYbf9LbW3XR4Scv59a3YOtaPbe7fYazejm2ZTL5RTbGAZC1JXUz2AwtAyqaLFYwPN8g/t2s2vY7fam5eqv0Y/6AGB/fx/z8/PI5XKYm5vrWL5rdnaA3/kd5HL7+Oe//10UjoBf+xRY+Fznlwb39vC/5XL4R/Pz+NrCAl5l/hVei/8a3OwXsHjpH/S/rX3k8ePH1MQ6o0krMDy9Jycn2N7exvLyMiYnJwdeXyvy+bymYmH1Ak1aAaZXazgcDkWf6xLN9HZ7jWZ082zqxsZQ3VIsx3EtN1WLoqgokbHkONHqGv2ubyjcuAGEQtj7+AUKZz4g8zeUvbR+j51WHCcA7UX87gWatAL06WVesfqF6dUW3cbwa6Z3FHEAlaIq5wmgkqqmXQ47l8vV8RpOp7Otx121sdaP+obJxHElDdPMVWBM4eRDfZ7YvEZi2AGVfVS0QJNWgD69NBmyNGkFmF6t0e0e+2Z6B53tohdUZ9hJiZ/rZ9Ykbx+lKWpEUWww2CSPmmrP2H7UN0xSycrGcaWhToC3ht0lkwmk2iNWAzN2kqMCDdCkFaBPb1ebnzUOTVoBplfvaE2v6gw7KcBifRygYDCIaDTaEKfHZrM1RH/meR5+v78hfcna2hr8fn9NjJ1u6xs1h08rs25KgxMDtXliTwtZEJRhNJhhHpsfRBMZDAaDwWCMCNXtsQMqUaeloMILCwtIpVLw+XxNgypyHNc0wHAwGEQkEoHH44HVakUmk8H6+nrTa3RT36gpvJ4GoHzG7qRcxv6Z+/Ylkwn5k7fLsFrYJzEQRxSVQpNWgD69ndIw6QmatAJMr97Rml5VGnYAFCf6beeV4vV6FefD00pi4cPPKkOm1LDbk2LnGAyYNRqxe6odxwlA+3s5uoEmrQB9erXwRapf0KQVYHr1jtb0qm4pltGezPZZejCFht3rqmVYg8GgKccJAHLwXxqgSStAn16tpSXqBZq0Akyv3tGaXmbYaYw3Xc7YVTtOANoKdcJgMBgMBqM7mGGnIU4PgbxYMdCUzthVO04QUka+UPGq1cqMHU0hMWjSCtCnl6alZ5q0Akyv3tGaXmbYaQixkgYTkxZgQuG+89dScOKxMZwWsyCkBINhTDMesVLeWBqgSStAn14pVyQN0KQVYHr1jtb0MsNOQ+TODLvzhjqR99eZL8Jg0MbQHx0djboJQ4MmrQB9eqXk4jRAk1aA6dU7WtOrjU93BgBAfFT53U1w4tdVe+y05jgBaM/NvBdo0grQp1drnnW9QJNWgOnVO1rTyww7DSEtxZ4n68RFk+nt/joNOU4sLS2NuglDgyatAH16x8fHR92EoUGTVoDp1Tta08sMOw1xnqXYPWmPnUZn7B4/fjzqJgwNmrQC9OnN5/OjboIiBEGAy+WCxWKBwWCAzWaDz+drm1O7nl61ptNpuQ0WiwWRSKSn6w2aQY2tKIpyP7hcrobUl+dBGtNOZdrlSdfKvdwvtKaXGXYaItfljF2ZkLoZO+0ZdgwGY3gEAgG4XC5kMhl4vV4Eg0HY7XZEIpGOxkC/EEVRrisYDCIYDILn+aHUrTZu376NTCaDYDCIdDqN27dvj7pJDA2g2swTjEbELmfscuUypLCKc+QAGVKEwWDC+JhlIO0bBLOzs6NuwtCgSStAn1617ykUBAGhUAherxfhcLjmnCiKXc2a9aI1EAiA4zjE4/FzX2PYDGJsk8kkkskkUqmUbNhKM6ejNnTVfi/3G63pZTN2GqGYBw6fV/5WOmMnOU5YjEaUi5X9deMa8ogFgMnJyVE3YWjQpBWgT6/aN2BLxly9UQdUcnJ3k3axF61bW1sjN1y6ZRBju7W1BQByX0i/u1kSHxT91OtyueBwOPp2vUGg9vduPdr5hKec/Z3Kb9NkGdMXlb1mt9n+Og05TgDA69evR92EoUGTVoA+vWpPS9SP/VsSvWjtZzuGxSDGtr4fotEoAGBlZaXvdXWL2u/lfqM1vcyw0wilU+DW3wUur+Sh9MuDnCd2bAz5UynjhEKrkMFgUIW0WT4UCo24JQygdoZOEAREIhEEg0FwHDfahjFUDzPsNMKlnwX+q38N/Jdx5VPC1Xli84VXAIBJjc3YXblyZdRNGBo0aQXo06v2tERutxvAWweKSCSiaNnP5/PBZrPBYrHA4/EgnU43aBVFER6PR/ZyDYVCCIVCcDgcMBgMiMViiEQiMBgMSKfTSCaTMBgM8v/VVL/O4XDU7P1LJpOw2Wzy/jTJoxSo7CGUzoVCIdhsNtn7UxAEAJCdRKRrJ5NJRZp3dnZqzrdrh1Ikw04aD7fb3XQ5fFhLs9X99y/+xb+oGQOl/VTdVp/PB4PBAEEQasZbjcuyan/v1sOcJzTG4eGh4r1JkmG3YDRqMtQJ0J1erUOTVkA9egkhIKQw8HoKhcJAPiAMBnNf9gDxPI9EIgGPxwNBEGRjx263w+fzwev11pQXRREOhwOZTAbr6+vgOA7hcBgOhwOffvopLl16+6xZXl4Gz/OIRqNIp9Pw+Xyw2+1YX1+X67BareB5Hh6PB1arVd7rV73fTjIi/H4/fD4fEokEfD4f4vE4otEoMpmMPMMVCATA8zzu3Lkjvz6dTmNtbQ1WqxWBQACpVAqhUAiCIMDtdkMUxZrjDocDhJCOmldXV7G9vS3PpnVqhxLsdjsAIBaLNXVoAd6GpkkkEnL5QSL1n8Vigc/nk/vp9u3byGazcrl294bUT4FAAB6PBz6fD8DbvZ1Wq3XgOrqlVCrBaNTOPBgz7DTGmzdvcPGisuVUKU/souEIZVIAYMS4WX1vmnZ0o1fr0KQVUI9eQgr4q0cbo27Gufn8O+swGPoTQNVutyOVSiGZTGJzc1OeTZGMqGrjIhAIIJ1O13hter1e2Gw23Lt3D9/4xjcAVGbYRFHEgwcPZMNHMqCcTmfN0qLT6YTVagXHcXA6nTVt8/l8DV6iQGUJ2ePxIBaLydcKBALw+/0IBoMNGkVRRCKRkP9fWFhAIBCQr11/XBAEuS2tNPM8j0gk0jCj1q4dnaieifR4PE3LSEuzwzDqJERRxJ/+6Z9iYmJCPiYZx536yWazyf3E8zx4npfHrH681QRLKcYYKN18a5Bm7K4gBwCYMC/AYNCY27aGviX1Ck1aAfr0agm73Y5gMIhEIoFEIiEbLtIsHlAxPKTl23Q6Lf84nU58+OGHcrlUKgWO42oMuPN4eEYiEdmIqsbtdsNutyMQCDS0vxlSm6vLtjte7cTQSvOXvvSlpjNq7drRjkAgAJ/PJxuK1dokRFGEIAjyrOewkJZQJVZXV+X2SLS7N5r1k9rRmlcsm7HTGDdu3FBcVjLsuHJlilxry7BAd3q1Dk1aAfXoNRjM+Pw7w/1w7CcGw2D3/9jtdkSjUTgcDkSjUTidTnlPVSwWQywWa/t6m80GURQhiqJs3EkGndKZJqm+VvuvVlZWama47t6927Y93Ryvb4MSzUra0Qpp/2E0GoXb7ZYzfwQCgRojcW1tDRzHNSyRKyGTyXQs08pJg+O4tim2ztNPaoelFGMMlCdPniguKxl206XKm1hroU6A7vRqHZq0AurRazAYYDSOD/ynUCADue4wZhMkA6x+hi0ajZ7tUaz9OTk5kctIhoe0dy8SichLlErpZIjUn28XB6/VHi6le7uaaT45OanZi6ekHa2QlqilGS+v1wu73S4vdwIV4y8Wi+HevXtde8na7fa2IWWkMZZm4uqxWq2KUmy1ujea9ZPaYSnFGANF6ZvipFzGwdm+AFNpD4A2Z+y0+BA4LzRpBejTq3bafdhL5yQDT/qtJDuEIAhyeZfLJacJ62aJUord1qq+ZDI58KDG3WjulXpjTdqf6PF4ZMPY6/U2LB8rQerL6mX1aqqdZs7DMPuJ0Rxm2GmMmZkZReWk2boJAEUN54hVqlcP0KQVoE+v2tMSORyOpnu5gLeb96uXFr1eb8uQKD/5yU/kvx8+fAie5xGPx0EIQSqV6mq2DqgYOm63G7FYrCG0htSGVm3vJ600m0ymliE/uoXn+Qaji+M4PHjwAKIowufz9bRXTXK4kLxRq6l2amnnzNDpXm53b9T3k9VqVX1QarW/d+the+w0xvT0tKJykmHHm05RLuUBGDTnEQso16sHaNIK0KdX7c4iHMchFAohEolgZWVFXrITBAHpdBrBYLBmFiccDmNraws2mw1+vx+rq6tIp9PY3NwEANnz1GazIRQKyWFMpLpWV1cbvGLbce/ePSSTSTgcDvj9fthsNsTjccRiMTidTni93pazUP1CqeZe63C5XPLeOqDigHL//n0Alb4TBAE+n0/ecxiPxxUvy3Ich2g0KscVDAaD4HkeyWQSGxsbcliadnS6l7vpJ8mQDQQCWFhYQDgcrvFOVgNqf+82QBh9IZfLEQAkl8sNtJ5Hjx4pKvejw0Pys6kU+caTPycfp75JPn3yOwNt16BQqlcP0KSVkOHpPT4+Jp988gk5Pj4eSn2tODk5GWn9SojH48TtdhOe5wkAwnEccTqdJJFItHyN3+8ndrudACA8zxO/309evHghn49GowRA0x+O40g8Hq+5Hs/zxG63t61Pap/dbifhcLim/QBINBptqq3ZuW6PN9P867/+6ySbzSp6rRISiQRxOp2E4zhZp9/vl+uo7gPpfHX9Sshms8Tr9db0ZTAYbFm+WlP1vSyNr5J+qtYgkUqlCM/zhOO4jm0YFYN673bzbOrGxjAQwja69IP9/X3Mz88jl8thbm5uYPU8fvwYt27d6lju/8jl8N/v7eG/Nafw7xf+FLPTfwM3r3bvoTVqlOrVAzRpBYan9+TkBNvb21heXh5pQOR8Pl8T+0vPSFpFUYTFYoHb7a6ZUZJmAtfW1gCgJritFqFpbAGmt19082zqxsbQ2PwiozqaezukPLHXIALQ5v46QLlePUCTVoA+vWNj9Ox8kbRKS6NS9gEJac/c+vo6RFEcWlqsQUHT2AJMr9phhp3GOD4+VlRO2mNnJSIA7Rp2SvXqAZq0AvTppWlxRNIqeaq22vv28OHDmnJahaaxBZhetaMtM5SBw8NDLCwsdCxXMewIZqRQJxqMYQco16sHaNIK0Ke3VCpp7pv/eZG02u12eL1eOf+q5ECRTqcRDochCIImMxHUQ9PYAkyv2tFOSxkAlKc22S0WMY8TmEjFI3bCrM0PUK2lcukFmrQC9OmlFcnLMxwOw+PxQBRF8DwPu90+tOT1DAZNMMNOY9y8eVNRud1SCUtnOWLHxywwGgebdmhQKNWrB2jSCtCnl6bN5vVa3W73uYLpagWaxhZgetUO22OnMXZ2djqWKROCvSrDTqv76wBlevUCTVoB+vSenp6OuglDgyatANOrd7SmV7UzdqFQCHt7e1hYWEAqlYLL5erqG5/L5YLdbsfdu3dht9vlPR2iKDbs6eim7Kgpn6UJa4dYLqMIYEn2iL042EYNECV69QJNWgH69GptA3Yv0KQVYHr1jtb0qtKw8/l8sNlsNbkEXS4XMpmMnFC6E5lMBqFQCKFQSD7mdDqb5q/rpuyoURKtX/KIfQf7ALTrOAHQlZ2AJq0AfXo1F72+B2jSCjC9ekdrelVn2CWTSUQikQYLORgMwuFwKDbseJ7H3bt35TyFLperZe67bsqOmtnZ2Y5lXheLAIBFjcewA5Tp1Qs0aQXo06u1fJO9QJNWgOnVO1rTqzrDLhwON/WSko7FYjFFS7JWq1Vxouluyo6aly9fdozWv1sqYRYnmMEJAGDCrN2lWCV69QJNWgH69BYKBc1twj4vNGkFmF69ozW9qptfFAShZbBKjuNUuTyqNl5XOU6YxzgYjeMjbhGDwWAwGIxhoDrDLp1Ow2q1Nj1ntVqxtbXV1fWkpd1kMtnXsqPi4sXOs2+7xeJbj1gN768DlOnVCzRpBejTq6UAp71Ck1aA6dU7WtOrKsNOFMW25zmO61hGIpPJIBAIyA4XmUwGDoejaU7CbsqOmnw+37FMJYadCEDb++sAZXr1Ak1aAfr0as2zrhdo0gowvXpHa3q1ZYZ2gcvlqnG0cDqduHv3LlwuF1Kp1LnLSuTz+ZoPpv39/T4raM7BwUHLGU2J3VIJDh3EsAOU6dULNGkF6NOrtbREvUCTVoDp1Tta06uqlnIc1/a80tk6AE29Z51OJwKBQIMDRjdlJTY2NvCtb32r4fiTJ08wOzuLpaUlvHz5Ut50ubCwgGfPngEALBYLCCGynsXFRezu7iKfz2N8fByXLl3CZ599BqDSJ0ajEZlMBkAl9tfLly9xcnICs9mMq1evyoFe5+fnMTY2hucnJ/JS7NGhCfuZxxgbG8P169fx5MkTABWPxImJCezu7gIArly5goODAxwdHcFoNOLGjRt48uQJCCGYmZnB1NQUXr9+DQC4fPkyjo6OcHh4CIPBgJs3b2JnZwflchkXLlzAzMwMXr58CQC4dOkSTk5OcHBwAAC4desWnj59ilKphOnpaczNzeHFixcAgIWFBRQKBdlIvnHjBk5OTvD48WNMTk7CYrHg+fPnACrL8uVyWe7DpaUlvHr1Cqenp5iYmMDFixflPrRYLACAbDbbtL8vX76Mp0+fNu3va9euIZvNNu3vubk5mM1m7O1V8vFevXoV+/v7ODo6gslkwtLSEh4/fiz39+TkpNyHV65cweHhId68eSP39/HxMR4/foyZmRlMT0/j1atXch8eHx837e/p6WnMzs7K/X3x4kXk83m5v2/evIlnz56hWCxiamoK8/PzNf1dLBaRy+Xk/n7x4gUKhQImJydhtVrle7a+vxcXF/H69eum/c1xHAwGg9zf169fx97eHvL5PMxmM65cuYKnT5/i6OgIoijCZDLV9Lcoijg+Pm64Z+fm5jA+Pi7fs0r7u1gsghCCQqEgpzGbmJiQv5gZjUaYTCYUCgUAlWUXQghKZ2GDJiYmcHp6CkJIx7Lj4+MoFApNyxJCUCwWFZVtdt1isYhyuQyDwQCz2SwHTTWZTDAYDCieecObzWaUSqWBlx0fH5f7sL4sgBqt3fRhv/q7vuwf//Ef48tf/jK+//3vw+12Y2xsTNYqfWhL7a8u+5WvfKVjvxBCkM/n+9qHncoajcah96FUtlwuo1AodHXd6v5W4z1bXVbqQ6ksIUTW3M/+ln5/9tlnGBsbg9VqRalUkp/J1XZEV0GSicoAQLxeb9NzHMcRu91+7mtns9m21++m7MnJCcnlcvLPzs4OAUByudy526eEcrncscx/lPor8nHqm+Tj1DdJsXQy0PYMGiV69QJNWgkZnt7j42PyySefkOPj46HU1wqaxleNWuPxOAFAotHoucqGw2ECgASDwYbyatQ7SJje/tDNsymXyym2MVS1xw6ofNuXvr3XI4oiVlZWOl7D4/HA4XC0PF99/W7KVjMxMYG5ubman2EgzaC04rhcBne2v85kmoPJqB0X7WZ00qsnaNIK0KdX+gZPA3rV2mpVSa96W8H0qhvVGXZ37txp67Tgcrk6XiOZTDbduyMZaaurq+cqqwaqlzqasVsV6mRS4/vrgM569QRNWgH69BKNbcDuBT1q9Xq9yGazTWOe6lFvO5hedaM6w87j8SCZTDbspxMEAQAUZYRwu91N493FYjEAtXvquimrBqamptqe//PjY10Zdp306gmatAL06dVaWqJeoEkrwPTqHa3pVV1rnU4n3G43NjY2ao4Hg0FEo9GGqXCbzQabzVZzbH19HT6fr+ZYMpnExsZGwzW6KasG5ufnW54rEYLviaJuYtgB7fXqDZq0AvTp1Vpaol6gSSvA9OodrelVnWEHANFoFAsLCwgEAgiFQvD5fPD5fE29UzmOa8hUwXEcgsEgfD4fAoEAPB4PNjY28ODBg4ZrdFNWDUgejc344Zs3eFIs4oZOQp0A7fXqDZq0AvTp1co+HZ/PB5vNBovFAo/H07A1RhAE2Gw2OaC7w+GAwWCAw+GQg7tLWkVRhMfjgcVigcFggMVigc/na7hmN3WGQiHYbDYYDAa4XC55NScSicjHq9vSjFAoVNNu6RrtEAQBBoNBXs2pbte/+Tf/pmVfVFPdHxaLBaFQqKYt1ddWM1q5l/uF1vSqKtxJNUpztyYSiabHOY5DOBxWdI1uyqoVQgjuiSJmcYIFvAGgjxk7BmPgEAIcHQ2+nnweGMS+wulp4CyMSy+IogiHw4FMJoP19XX5uehwOLC9vV2zepFOp7G2tgar1Qqfz4dUKoVQKITbt2/LYW4AyI5pwWAQVqsV6XQa4XBYXiU5b52BQECuUxAEuN1uiKJYc9zhcDTdG+XxeOB2u2va7XK5kEgkmuYp70Q6ncav/uqvYmFhoW1fAMDy8jJ4nkc0GkU6nYbP54Pdbsf6+joAnKt+BqOBnnx1GTLduCL3wsHBQdPj/2r/JflWKkb+PPU++Tj1TfLvHv0PA23HsGilV4/QpJWQ4entGFLg8JCQinmnzZ/Dw770k9frJQBIKpWqOc7zfE2IDykUCM/zNeX8fj8BQOLxOCkWiySVSnUML9JrncFgsO3xeDzecA2/319TVmqn0+lsKFvd9nbH2vVFfZuy2WzbY1qgWCyOuglDZVB6qQl3wmhPvSfhaSGLZ6//b8y/juAr+BgXcIpx8wKuX/r7I2phf6HJc5ImrQB9etVOJBKRt5+k02n5x+l0Nl3RqN+bLEUQEEURhBA52kA4HG4Z6aDbOuu3x0gzXK2ONwtqX78nm+d5uN1uCILQVRD8atbW1mr+r+4LiVQqBY7jamYhpW1Eakxf2Q6iMS/RXtGaXtUuxTKak8vlwHEcTk5fYlf8E+QOPwZAYAbwU1yE4+Lfw+Ls35Qj7GsdSS8N0KQVUJHe6Wng8HDg1eTzeUxMDCCu5PR0z5eQ9oPFYjHF+7zajV2pVALHcfD7/fKeOI7j4HQ6EQwGwfP8ueqsN8o6HVfK6uoqYrEY0un0uZZDZ2dnO5ax2WwQRRGiKMp9Jxl0WluC1VqKrV7Rml7ttJQBACiRl3j84k9wePTX8rFHxiX8r+XP42/Nfg7/YI7tq2MwusJgAC5cGHw9Y2PAIAy7PhKNRhU7jSnJ8xsMBnH37l1sbm5CEATZiKveG92POkedc1hJ/V6vV3bQCwQCSKfTCAQCiveTMxhKYYadRjjOP8eL3T/CcXkHOAIAA+Yu/CyyUyvw75ZhAvA/qmH2o8/cuHFj1E0YGjRpBejTOz4+PuomtESaMYrH432JBlCt1W63y9dPp9Ow2WwIh8PyUmu/6uyFhw8fAjj/zJmS2RxBEOTru1wu8DyPYDCoScNOzffyINCaXrbHTiMYDeM4yu8AMMIya8fP3PhvcOOKGx8eTQIA/tOZGSyazaNt5ACgKSQGTVoB+vSqPWSC1+tFJBJput+rXeiQZhQKBXnZsRqe58FxnFxHP+tUSiqVaqgnFov1ZFxKCd7b8fDhQ/A8j3g8DkIIUqmUJo06QP33cr/Rml42Y6cRJsYXsHjpP0d2bxzXL30eAPDT01M8ODqCAcB/rcPZOkB7b6heoEkrQJ9etW/ADofD2Nrags1mg9/vx+rqKtLpNDY3NwG0Di3VDEIItra24HK54Ha7sbq6Co7jEI/HIYqi7HjRzzqVEgqFIIoiXC4XHj58iFAoJMczPS9KxtZmsyEUCsHj8chLtxzHYXV1FU6nUx37TRWi9nu532hNLzPsNAQ3+7eRP3op/3/v7Nuw88IF2DQ2VayUycnJUTdhaNCkFaBPrxbSEiUSCQQCAQiCgFAoJHuMSnHWlGI0GmVHCWl/nSiKsNvtDXvq+lVnJ6xWqxwzTtrflslk4Ha7ce/evZ4MKyXOapIx18xRhOM4RKNRRSkz1YAW7uV+ojW9BqI1U1Sl7O/vY35+HrlcDnNzcwOrp1AowGw2Y6dQwC/u7KAM4P7iIv6myjdlnxdJLw3QpBUYnt6TkxNsb29jeXl5pMZkuVzW3AfEeaFJK9BZryiKsFgsDUakKIoQBEEOl1If0FitsPHtD908m7qxMegZGZ3w7NkzAMDviSLKAP6DqSndGnXAW700QJNWgD69NC0906QV6KxXSlkmZdeQ4DhOnp0URVEz8ezY+KobZthpkFfFIv7PgwMAgFdD+zIYDAaDRqRAxK1y0kpeufV5zxmM88D22GkMq9WK7+ZyKAB4d2ICDp3vUxp1fKphQpNWgD69Wgpw2is0aQU667Xb7XIcu1QqJTtQSLlzBUHQVL5yNr7qRlutZSBbLGJzfx8A4LNYdJNhohXlcnnUTRgaNGkF6NNL03ZmmrQCyvSGw2G4XC6Ew2F4PB6Iogie52G325FIJDSVfYKNr7phhp3G+N9FEceE4G+Mj+M/nJoadXMGjiiKmJ+fH3UzhgJNWgH69GotLVEv0KQVUK7X7XaPPBhzP2Djq27YHjsN8aZcxh+efXPwcpzuZ+sYDAaDwWB0BzPsNMTm/j4OASybzXAOI7elClhcXBx1E4YGTVoB+vRqLS1RL9CkFWB69Y7W9DLDTiOclMv4X3I5AMBXOQ4mSmbrXr9+PeomDA2atAL06dVayIReoEkrwPTqHa3pZYadRvjT42PslUq4BODvz8yMujlD4/T0dNRNGBo0aQXo06u1Ddi9QJNWgOnVO1rTq53dgJTzpQsXEFtcxF/v7sJMyWwdAEzoOPhyPTRpBYavd9QPZ5oi9dOkFWB69c6g9A7qmcQMOw3x+YkJfO7KlVE3Y6hcvHhx1E0YGjRpBYanV/Jmy+fzmBqhJ7mWvOp6hSatANOrdwalN5/PD+T6dJndOuCzzz4bdROGCk16adIKDE/v2NgYLly4gEwmg1KpNJQ6m0HT0jNNWgGmV+8MQm+pVEImk8GFCxf6btjRZXYzGAwquXjxInZ2drC9vY35+XlMTU3BZDINNWTQ6enpyJeDhwVNWgGmV+/0Sy8hBKVSCcfHx8jlciiXy7h27VofWlgLM+w0BkdZblia9NKkFRiu3unpaSwvL+PVq1fIZrPY3d0dWt0S5XKZmr1JNGkFmF6902+9JpMJ09PTuHz58kBCqTDDTmPQFpSYJr00aQWGr3d8fBxLS0sghKBQKAw9pdnh4SFmKPFop0krwPTqnX7qNRqNMJvNA33+McNOY2SzWczNzY26GUODJr00aQVGp9dgMIwk4OjLly+pcZChSSvA9OodremlZy6VwWAwGAwGQ+cYCE07IAfI/v4+5ufnkcvlBjoLUSgUYDabB3Z9tUGTXpq0AkyvnqFJK8D06h016O3GxmAzdhpjb29v1E0YKjTppUkrwPTqGZq0Akyv3tGaXmbYaQwpoCEt0KSXJq0A06tnaNIKML16R2t6mWGnMUY9HTxsaNJLk1aA6dUzNGkFmF69ozW9bI9dnxjWHrtSqQSTyTSw66sNmvTSpBVgevUMTVoBplfvqEEv22OnY54+fTrqJgwVmvTSpBVgevUMTVoBplfvaE0vi2PXJ6SJz/39/YHWc3BwMPA61ARNemnSCjC9eoYmrQDTq3fUoFeqX8kiKzPs+sTBwQEA4MaNGyNuCYPBYDAYDD1ycHCA+fn5tmXYHrs+US6X8ezZM8zOzg4sVcj+/j5u3LiBnZ0dKjIU0KSXJq0A06tnaNIKML16Ry16CSE4ODjA9evXO+atZTN2fcJoNGJpaWkodc3NzVHxhpKgSS9NWgGmV8/QpBVgevWOGvR2mqmTYM4TDAaDwWAwGDqBGXYMBoPBYDAYOoEZdhpiYmICv/Ebv4GJiYlRN2Uo0KSXJq0A06tnaNIKML16R4t6mfMEg8FgMBgMhk5gM3YMBoPBYDAYOoEZdgwGg8FgMBg6gRl2DAaDwWAwGDqBxbHTAKFQCHt7e1hYWEAqlYLL5YLb7R51swZKJBJBKpWS/7fZbPB6vSNsUW+Iooi1tTXcvXu35diJooiNjQ2Iooh0Oo1MJoP19XVNjrUSvcDbe1t6jcPh0Nw49zpuDocDiURiwK3sL5LmhYUF7O3tIZlMwuVywe/3Ny2v5WdYt1oB/T2/Wt2jenpmVdPuPamJZxZhqBqv10uCwWDNMafTScLh8IhaNFiy2WyDvkQiQXieJ4lEYoQtOx9ut5t4vV7i9XoJABKNRpuWy2azxOv1kmw2Kx9LJBIEAHG73UNqbe8o1UtI5d5OpVI1x8LhMPF6vYNuZt/oddykftISkub6YxzHNdWs5WdYt1r19vwipPU9qpdnVj3t3pNaeWZp64lCGdKbROlxPSAZBtXE43HCcVzDG0pLpFKptoaO3++veUBKBINBAoDE4/EBt7C/dNIbj8eJ3+9ves5utzftCzXSy7glEglit9s1914Oh8NNtbndbgKg5n2q9WdYN1ql43p6frW7R/X2zCKkvV4tPbPYHjsVEw6HYbfbG45Lx2Kx2LCbNFCSySRisRgCgUDNcafTiWw2C57nR9SywROLxeBwOBqOO51OAEA0Gh12kwZKMplEOp1ueo7n+Zbn1EYv47a5uYm7d+8OrG2DYmVlBRzHNRy3Wq0AKstTElp/hnWjVY/Pr3b3qB6fWe30aumZxQw7FSMIQsuHAcdxiMfjQ27RYNnY2ADHcZp8APYKz/PIZDINx6UPlWbntAzP84jFYohEIg3nkslkU2NAjZx33EKhENbX1wfZtIFht9uRzWblD3AJ6XlVPXZaf4Z1o1Vvz69O96jenllK9GrlmcWcJ1RMOp1ueKBIWK1WbG1tDblFgyWdToPneYiiKL959vb2NL/xWAmtPuCSySQAYHV1dZjNGThutxs8z8Pn8yEajcrf7tfW1jT1Tf8845ZMJsHzfNOZIK0Si8WQyWTw4MGDmuN6fIa106qX55eSe1RPzywlerX0zGKGnUqpnuJvBsdxHctojWQyCafTiUgkUuNx5vF4kEgkEA6HR9i60RAOh8FxnOY+GJSQSCTg8XggCAIsFgvsdjsePHigC4On3bhtbm4iGAyOoFX9JZ1OIxaL4eHDhxBFEdvb2zVjp6dnWCetgL6eX73co1p8ZinVq5VnFluKZagC6QEvCEKDq3wwGEQkEoEgCCNo2egQBAGCIODevXuqe3D0A47j4PF45PFOJpNYW1sbcat6p924aXkJth6e5+H3+3Hv3j24XC44HA55tkZvdNKqp+dXL/eoFp9Z3ejVyjOLGXYqpdObQivfdJUi6eV5vmGPivS/lr7x9gOPx4NwOKz5mFCtcLlcsFqtiEajSKVScDqdiMVisNlsmr6/W42bHpdggcp71+/3w+l0wuFwyJvI9fgM66RV68+vXu9RrT2zutWrlWcWM+w0SiaT0d0HBND6w4DjOFV5HQ0aj8eD9fV1TS1ndIPP56v55svzPOLxOMLhMNLpdINnoVZoN26bm5ua+cA7Dx6PBwAUj52Wn2GttGr9+dXLParFZ1Y3erX0zGJ77FQMx3EtPYtEUcTKysqQWzRYpI3HzVDTt6FBEwgEsLq62jayvdaJRCIghDQc93q9EEURm5ubI2hVb7Qbt1gshmQyCZ/PV3Ncch6QjgeDQdUbOw6HA1artWHzvBQCpHqJUuvPsG60av351cs9qsVnVrd6NfXMGnUgPUZrvF4vsdvtTc+hQ1R/LeL1egnHcU3PAVBddO9u6BSwVyIcDjdE6ZeOa4lOets9elKpVMv7Xq2cd9y0mHkCAOF5vuF4PB5vyDqg9WdYt1r1+PzqdI/q5Zkl0Uqvlp5ZbClWxXg8HiSTyYZve9Im3FZhBLRKIBCQcw5WI30rrv9mpTcEQYAoik2/9WrhG3832O32lpvJBUHQVOBemsYNqDx3muXRlGa1qsdO68+wbrTS+Pyi6d7X1DNr1JYloz1ut7shjYnT6VT9N93z4vf7idPprDlmt9tbpnLRClIKpVbfYlOpFOF5nni9XuL3+4nf75dzrmpxvJXqrU+zlEgkNJVnstdxk1JTaYlUKkXcbndNCiVphrbZrJSWn2HdatXj86vVPaq3Z5ZEJ71aeGYZCGmyaMxQFaFQCHt7e1hYWEAqlYLL5dL1JuxIJIJ4PA6r1YpMJoO7d+9qVm8gEEA6nZbT0XAcB6fTCavVWuMlZ7PZ2m6uTiQSqops3gqleoFKbLD62FE2m01T+3TOO27SPS6l1LLb7VhZWdGE5yRQmY0JBAJyLLp0Og2fz9fyfarlZ1i3WvXy/Op0j+rlmSWh5D2plWcWM+wYDAaDwWAwdALbY8dgMBgMBoOhE5hhx2AwGAwGg6ETmGHHYDAYDAaDoROYYcdgMBgMBoOhE5hhx2AwGAwGg6ETmGHHYDAYDAaDoROYYcdgMBgMBoOhE5hhx2AwGAwGg6ETmGHHYDAYDAaDoROYYcdgMBgawOfzwWazwWAwtE3lxGAw6IYZdgwGg6EBwuEw3G43OI4Dz/Ojbg6DwVApzLBjMBgMjZBMJuF0OkfdDAaDoWKYYcdgMBgaQRAEuFyuUTeDwWCoGGbYMRgMhgYQBAEAcOfOnRG3hMFgqJmxUTeAwWAw1EIoFJL/TqVS8Hg88tJnOp1GOBxGOp3G+vo6eJ5HJBKRy/p8Ptjt9oZrxmIxxONx2Gw27O3twWazwev1NpSLRCJIpVJYWFgAAHAcV1MuHo+D53lkMhncv38foigiHo/D5/PB7XY31ROJRCCKIgBgb28Pq6urLcsyGAydQBgMBoNyUqkUsdvtJBqN1hx3Op3y336/nxBCSDAYJHa7Xf5fej0Aks1ma17vdrtryhFCiN1uJ+FwWP4/m80Sp9NZcyyRSBCO42quZ7fbG9qYSCSa1iu1s/qa0jUYDIa+YUuxDAaDeqSZufrZLI7jAACiKMozaXt7e0in0wgGg3I5nufBcRzu379fc01RFGvKAcDdu3drjnk8HvA8XzM7t7m5KV9TIplMYmVlpaaN0vlMJtOgKRAI1CzbSku5DAZD37ClWAaDQTWhUAjJZBIPHjwAUFlyTSaTiMfjsgGWyWRkw0sQhKb73ERRRCqVksvEYjEkEommdUpx6CKRCARBkF8nUW8MSkZZ/fFkMgkALcOfeDwe+Hw+OJ1OOJ3Olu1hMBj6gRl2DAaDasLhsLxfjuM4WK1W2O32mpmxasMpmUxifX295hqSoba6ugqgYoDxPN90z93Dhw/lmTap7k5x6eLxOOx2e80MXvXxVroCgYBsFLrdbkSj0bb1MBgM7cOWYhkMBtWk02k4nU74/X54vV643e6WhpY0Q1YfS04yniQja2trq2W8OUEQ5HPJZFKRM0MsFmt6vfv37+Pu3btNX+P1epHNZpFIJOD3+xGLxWRnDwaDoV+YYcdgMKiG4zjYbDZFZQVBaNj7BlRmx5xOp2wQiqIIh8PR8PpYLAZRFLG+vi57q3aqWxRFpNPphvh1giBAFEV5iVgyOmOxGHw+n1zObrcjGAzC7XbLdTIYDP3CDDsGg0E1PM9jb2+v6blQKFRjDDVb+kwmk0gmkwiHw/KxesNPYmNjA16vV15W5TiupbEl1S3NBq6srNScj0ajNcuzUrmNjY2mzhTpdJqFOmEwKIAZdgwGg2qCwWBTj9FQKASn01ljpG1tbcn76SQ8Hg+i0WjN8u36+nrDfrZAIICVlZUaA3B9fR2bm5tt65bi19Ubi5lMRl6ejUQi8syd0+nEvXv3aspKS7ksxyyDoX8MhBAy6kYwGAzGKInFYnj48GHNsmh9EOF0Og2bzYZEIoHNzU0sLCy0DUwcCoWwt7cnl3O5XE1nzKTAxK3q9ng8WF1dhd/vr3ldMplEIBCAy+WC3W6v2YMnBVqWZgR5nmezdQwGJTDDjsFgMBQQiUQQCASQzWZH3RQGg8FoCVuKZTAYDAXE4/GGfW4MBoOhNphhx2AwGAoQBKFlzDgGg8FQC8ywYzAYjA6k02mIoigHIGYwGAy1wgw7BoPBaEMsFoPH4wFQCSUiOSYwGAyGGmHOEwwGg8FgMBg6gc3YMRgMBoPBYOgEZtgxGAwGg8Fg6ARm2DEYDAaDwWDoBGbYMRgMBoPBYOgEZtgxGAwGg8Fg6ARm2DEYDAaDwWDoBGbYMRgMBoPBYOgEZtgxGAwGg8Fg6ARm2DEYDAaDwWDohP8fn73kp+OEhTAAAAAASUVORK5CYII="
     },
     "metadata": {},
     "output_type": "display_data"
    }
   ],
   "source": [
    "cv_val = eval_monitor.data['validation_f1']\n",
    "\n",
    "cv_data = {\n",
    "    r'Inception \\& Unet++': np.array(cv_val[('inceptionv4', 'UnetPlusPlus')]),\n",
    "    r'EfficientNet \\& Unet++': np.array(cv_val[('efficientnet-b4', 'UnetPlusPlus')]),\n",
    "    r'Segformer \\& Unet': np.array(cv_val[('mit_b2', 'Unet')]),\n",
    "    r'ensembling': np.array(cv_val[('ensembling',)])\n",
    "}\n",
    "\n",
    "plot_cv_per_epoch(\n",
    "    y_label=r'$mean f1$',\n",
    "    x_label=r'$epochs$',\n",
    "    title='',\n",
    "    is_std=False,\n",
    "    **cv_data\n",
    ")"
   ]
  },
  {
   "cell_type": "code",
   "execution_count": null,
   "id": "3a8cda2f3f30957a",
   "metadata": {
    "collapsed": false
   },
   "outputs": [],
   "source": []
  }
 ],
 "metadata": {
  "accelerator": "GPU",
  "colab": {
   "gpuType": "T4",
   "provenance": [],
   "toc_visible": true
  },
  "kernelspec": {
   "display_name": "Python 3 (ipykernel)",
   "language": "python",
   "name": "python3"
  },
  "language_info": {
   "codemirror_mode": {
    "name": "ipython",
    "version": 3
   },
   "file_extension": ".py",
   "mimetype": "text/x-python",
   "name": "python",
   "nbconvert_exporter": "python",
   "pygments_lexer": "ipython3",
   "version": "3.9.18"
  }
 },
 "nbformat": 4,
 "nbformat_minor": 5
}<|MERGE_RESOLUTION|>--- conflicted
+++ resolved
@@ -45,11 +45,7 @@
    "source": [
     "import sys\n",
     "\n",
-<<<<<<< HEAD
-    "from scripts.inference import Ensembler\n",
-=======
     "from scripts.plotting import plot_cv_per_epoch\n",
->>>>>>> 19c8ec8d
     "\n",
     "IN_COLAB = 'google.colab' in sys.modules\n",
     "\n",
@@ -122,7 +118,7 @@
     "import segmentation_models_pytorch as smp\n",
     "\n",
     "from sklearn.model_selection import KFold\n",
-    "from scripts.evaluation import EvaluationMonitor\n",
+    "from scripts.evaluation import EvaluationMonitor, Ensembler\n",
     "from scripts.preprocessing import RoadDataset, split_data\n",
     "from scripts.training import setup_seed, valid_epoch, train_epoch\n",
     "from torch.utils.data import DataLoader, SubsetRandomSampler\n",
@@ -343,16 +339,6 @@
     "    ('efficientnet-b4', 'UnetPlusPlus')\n",
     "]"
    ]
-  },
-  {
-   "cell_type": "code",
-   "execution_count": null,
-   "outputs": [],
-   "source": [],
-   "metadata": {
-    "collapsed": false
-   },
-   "id": "182aefebf51822c1"
   },
   {
    "cell_type": "markdown",
