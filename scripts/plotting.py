--- conflicted
+++ resolved
@@ -30,16 +30,19 @@
     for i, (name, image) in enumerate(images.items()):
 
         plt.subplot(1, image_count, i + 1)
-        plt.axis("off") if not axis else None
+        plt.axis('off') if not axis else None
         # get title from the parameter names
-        plt.title(name.replace("_", " ").title(), fontsize=14)
+        plt.title(name.replace('_', ' ').title(), fontsize=14)
         plt.imshow(simplify_array(image), cmap="Greys_r")
     plt.tight_layout() if tight_layout else None
     plt.show()
 
 
 def plot_post_processing(
-    y_label: str = "", x_label: str = "epoch", title: str = "", legend: bool = True
+        y_label: str = '',
+        x_label: str = 'epoch',
+        title: str = '',
+        legend: bool = True
 ):
     """Increase font size and add labels/titles to the charts."""
     plt.xlabel(x_label, fontsize=16)
@@ -56,10 +59,10 @@
 
 
 def plot_metric_per_epoch(
-    train: Union[list, np.ndarray],
-    validation: Union[list, np.ndarray],
-    y_label: str,
-    title: str = None,
+        train: Union[list, np.ndarray],
+        validation: Union[list, np.ndarray],
+        y_label: str,
+        title: str = None
 ):
     """
     Plot two-line graph with metric per epoch.
@@ -69,28 +72,28 @@
     :param y_label: usually the name of metric
     :param title: if necessary
     """
-    plt.set_cmap("Set2")
+    plt.set_cmap('Set2')
 
     # use latex whenever possible
-    plt.rc("text", usetex=bool(find_executable("latex")))
+    plt.rc('text', usetex=bool(find_executable('latex')))
     plt.rcParams["axes.prop_cycle"] = plt.cycler("color", plt.cm.Dark2.colors)
 
     # force epochs to integers
     plt.gca().xaxis.set_major_locator(mticker.MultipleLocator(1))
 
     x = np.arange(len(train))
-    plt.plot(x, train, label="train")
-    plt.plot(x, validation, label="validation")
+    plt.plot(x, train, label='train')
+    plt.plot(x, validation, label='validation')
 
     plot_post_processing(y_label, title)
 
 
 def plot_n_predictions(
-    model,
-    dataloader,
-    num_images: int = 5,
-    is_patched: bool = True,
-    is_comparison: bool = True,
+        model,
+        dataloader,
+        num_images: int = 5,
+        is_patched: bool = True,
+        is_comparison: bool = True
 ):
     """
     Plot image with ground truth and prediction. If booleans are true,
@@ -103,21 +106,21 @@
     :param is_patched: if True -> plot patched mask and prediction
     :param is_comparison: if True -> plot patched comparison
     """
-    device = "cuda" if torch.cuda.is_available() else "cpu"
+    device = 'cuda' if torch.cuda.is_available() else 'cpu'
     image_count = 0
 
     for image, label in dataloader:
         image, label = image.to(device), label.to(device)
         predicted = get_prediction(model, image)
-        print("f1: {:.2f}".format(get_patched_f1(predicted, label)))
+        print('f1: {:.2f}'.format(get_patched_f1(predicted, label)))
 
         extra_plots = {}
         if is_patched:
-            extra_plots["ground_truth_16x16"] = get_patched_classification(label)
-            extra_plots["predicted_16x16"] = get_patched_classification(predicted)
+            extra_plots['ground_truth_16x16'] = get_patched_classification(label)
+            extra_plots['predicted_16x16'] = get_patched_classification(predicted)
         if is_comparison:
-            extra_plots["comparison"] = get_correct_mask(
-                extra_plots["ground_truth_16x16"], extra_plots["predicted_16x16"]
+            extra_plots['comparison'] = get_correct_mask(
+                extra_plots['ground_truth_16x16'], extra_plots['predicted_16x16']
             )
 
         plot_images(
@@ -133,9 +136,6 @@
             break
 
 
-<<<<<<< HEAD
-def plot_cv_per_epoch(y_label: str, title: str = None, is_std: bool = True, **matrices):
-=======
 def plot_cv_per_epoch(
         y_label: str,
         x_label: str,
@@ -143,7 +143,6 @@
         is_std: bool = True,
         **matrices
 ):
->>>>>>> 19c8ec8d
     """
     Plot cross-validation results with std if needed.
 
@@ -153,10 +152,10 @@
     :param is_std: if True use fill-between
     :param matrices: kwargs as label=matrix pairs
     """
-    plt.set_cmap("Set2")
+    plt.set_cmap('Set2')
 
     # use latex whenever possible
-    plt.rc("text", usetex=bool(find_executable("latex")))
+    plt.rc('text', usetex=bool(find_executable('latex')))
     plt.rcParams["axes.prop_cycle"] = plt.cycler("color", plt.cm.Dark2.colors)
 
     fig, ax = plt.subplots(figsize=(6.4, 4.4))
